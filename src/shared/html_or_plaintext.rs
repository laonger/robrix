//! A `HtmlOrPlaintext` view can display either plaintext or rich HTML content.

use makepad_widgets::{makepad_html::HtmlDoc, *};

/// The color of the text used to print the spoiler reason before the hidden text.
const COLOR_SPOILER_REASON: Vec4 = vec4(0.6, 0.6, 0.6, 1.0);

live_design! {
    use link::theme::*;
    use link::shaders::*;
    use link::widgets::*;
    
    use crate::shared::styles::*;

    // These match the `MESSAGE_*` styles defined in `styles.rs`.
    // For some reason, they're not the same. That's TBD.
    // HTML_LINE_SPACING = 6.0
    // HTML_TEXT_HEIGHT_FACTOR = 1.1

    // This is an HTML subwidget used to handle `<font>` and `<span>` tags,
    // specifically: foreground text color, background color, and spoilers.
    pub MatrixHtmlSpan = {{MatrixHtmlSpan}} {
        width: Fit, height: Fit,
        align: {x: 0., y: 0.}
    }


    // A centralized widget where we define styles and custom elements for HTML
    // message content. This is a wrapper around Makepad's built-in `Html` widget.
    pub MessageHtml = <Html> {
        padding: 0.0,
        width: Fill, height: Fit, // see comment in `HtmlOrPlaintext`
        font_size: (MESSAGE_FONT_SIZE),
        font_color: (MESSAGE_TEXT_COLOR),
        draw_normal:      { color: (MESSAGE_TEXT_COLOR), } // text_style: { height_factor: (HTML_TEXT_HEIGHT_FACTOR), line_spacing: (HTML_LINE_SPACING) } }
        draw_italic:      { color: (MESSAGE_TEXT_COLOR), } // text_style: { height_factor: (HTML_TEXT_HEIGHT_FACTOR), line_spacing: (HTML_LINE_SPACING) } }
        draw_bold:        { color: (MESSAGE_TEXT_COLOR), } // text_style: { height_factor: (HTML_TEXT_HEIGHT_FACTOR), line_spacing: (HTML_LINE_SPACING) } }
        draw_bold_italic: { color: (MESSAGE_TEXT_COLOR), } // text_style: { height_factor: (HTML_TEXT_HEIGHT_FACTOR), line_spacing: (HTML_LINE_SPACING) } }
        draw_fixed:       { color: (MESSAGE_TEXT_COLOR), } // text_style: { height_factor: (HTML_TEXT_HEIGHT_FACTOR), line_spacing: (HTML_LINE_SPACING) } }
        draw_block: {
            line_color: (MESSAGE_TEXT_COLOR)
            sep_color: (MESSAGE_TEXT_COLOR)
            code_color: (#EDEDED)
            quote_bg_color: (#EDEDED)
            quote_fg_color: (MESSAGE_TEXT_COLOR)
        }
        list_item_layout: { padding: {left: 5.0, top: 1.0, bottom: 1.0}, }
        code_layout: { padding: {left: 7.0, right: 7.0, top: 8.0, bottom: 0.0}, }
        quote_layout: { padding: {top: 0.0, bottom: 0.0}, }
        inline_code_padding: { left: 5.0, right: 5.0, top: 7.0, bottom: 0.0 }

        font = <MatrixHtmlSpan> { }
        span = <MatrixHtmlSpan> { }

        a = {
            padding: {left: 1.0, right: 1.5},
        }

        body: "[<i> HTML message placeholder</i>]",
    }

    // A view container that displays either plaintext s(a simple `Label`)
    // or rich HTML content (an instance of `MessageHtml`).
    //
    // Key Usage Notes:
    // * Labels need their width to be Fill *and* all of their parent views
    //   also need to have their width set to Fill. Otherwise, the label
    //   won't wrap text properly.
    // * They also need their height to be Fit along with all of their parent views,
    //   otherwise their total height will be zero (when a Fit is inside of a Fill),
    //   resulting in nothing being displayed.
    pub HtmlOrPlaintext = {{HtmlOrPlaintext}} {
        width: Fill, height: Fit, // see above comment
        flow: Overlay

        plaintext_view = <View> {
            visible: true,
            width: Fill, height: Fit, // see above comment
            pt_label = <Label> {
                width: Fill, height: Fit, // see above comment
                draw_text: {
                    wrap: Word,
                    color: (MESSAGE_TEXT_COLOR),
                    text_style: <MESSAGE_TEXT_STYLE> { font_size: (MESSAGE_FONT_SIZE) },
                }
                text: "[plaintext message placeholder]",
            }
        }

        html_view = <View> {
            visible: false,
            width: Fill, height: Fit, // see above comment
            html = <MessageHtml> {}
        }
    }
}


/// A widget used to display a single HTML `<span>` tag or a `<font>` tag.
#[derive(Live, Widget)]
struct MatrixHtmlSpan {
    // TODO: this is unused; just here to invalidly satisfy the area provider.
    //       I'm not sure how to implement `fn area()` given that it has multiple area rects.
    #[redraw] #[area] area: Area,

    // TODO: remove these if they're unneeded
    #[walk] walk: Walk,
    #[layout] layout: Layout,

    #[rust] drawn_areas: SmallVec<[Area; 2]>,

    /// Whether to grab key focus when pressed.
    #[live(true)] grab_key_focus: bool,

    /// The text content within the `<span>` tag.
    #[live] text: ArcStringMut,
    /// The current display state of the spoiler.
    #[rust] spoiler: SpoilerDisplay,
    /// Foreground (text) color: the `data-mx-color` or `color` attributes.
    #[rust] fg_color: Option<Vec4>,
    /// Background color: the `data-mx-bg-color` attribute.
    #[rust] bg_color: Option<Vec4>,
}


/// The possible states that a spoiler can be in: hidden or revealed.
///
/// The enclosed `reason` string is an optional reason given for why
/// the text is hidden; if empty, then no reason was given.
#[derive(Default, Debug)]    
enum SpoilerDisplay {
    /// There is no spoiler at all.
    #[default]
    None,
    /// The spoiler text is hidden, with an optional reason given.
    Hidden { reason: String },
    /// The spoiler text is revealed, with an optional reason given.
    Revealed { reason: String },
}
impl SpoilerDisplay {
    /// Toggles the spoiler's display state.
    fn toggle(&mut self) {
        match self {
            SpoilerDisplay::Hidden { reason } => {
                let s = std::mem::take(reason);
                *self = SpoilerDisplay::Revealed { reason: s };
            }
            SpoilerDisplay::Revealed { reason } => {
                let s = std::mem::take(reason);
                *self = SpoilerDisplay::Hidden { reason: s };
            }
            SpoilerDisplay::None => { }
        }
    }

    /// Returns `true` if this spoiler is not `None`, i.e., if it's `Hidden` or `Revealed`.
    fn is_some(&self) -> bool {
        !matches!(self, SpoilerDisplay::None)
    }
}

impl LiveHook for MatrixHtmlSpan {
    // After an MatrixHtmlSpan instance has been instantiated ("applied"),
    // populate its struct fields from the `<span>` or `<font>` tag's attributes.
    fn after_apply(&mut self, _cx: &mut Cx, apply: &mut Apply, _index: usize, _nodes: &[LiveNode]) {
        // The attributes we care about (we allow all attributes in both tags):
        // * in `<font>` tags: `color`
        // * in `<span>` tags: `data-mx-color`, `data-mx-bg-color`, `data-mx-spoiler`

        if let ApplyFrom::NewFromDoc {..} = apply.from {
            if let Some(scope) = apply.scope.as_ref() {
                if let Some(doc) = scope.props.get::<HtmlDoc>() {
                    let mut walker = doc.new_walker_with_index(scope.index + 1);
                    while let Some((lc, attr)) = walker.while_attr_lc() {
                        let attr = attr.trim_matches(['"', '\'']);
                        match lc {
                            live_id!(color)
                            | live_id!(data-mx-color) => self.fg_color = Vec4::from_hex_str(attr).ok(),
                            live_id!(data-mx-bg-color) => self.bg_color = Vec4::from_hex_str(attr).ok(),
                            live_id!(data-mx-spoiler) => self.spoiler = SpoilerDisplay::Hidden { reason: attr.into() },
                            _ => ()
                        }
                    }
                }
            } else {
                error!("BUG: MatrixHtmlSpan::after_apply(): scope not found, cannot set attributes.");
            }
        }
    }
}

impl Widget for MatrixHtmlSpan {
    fn handle_event(&mut self, cx: &mut Cx, event: &Event, _scope: &mut Scope) {
        let mut needs_redraw = false;
        for area in self.drawn_areas.clone().into_iter() {
            match event.hits(cx, area) {
                Hit::FingerDown(_fe) if self.grab_key_focus => {
                    cx.set_key_focus(self.area());
                }
                Hit::FingerHoverIn(_) if self.spoiler.is_some() => {
                    cx.set_cursor(MouseCursor::Hand);
                }
                Hit::FingerUp(fe) if fe.is_over => {
                    self.spoiler.toggle();
                    needs_redraw = true;
                }
                _ => (),
            }
        }
        if needs_redraw {
            for area in &self.drawn_areas {
                cx.redraw_area(*area);
            }
        }
    }
    
    fn draw_walk(&mut self, cx: &mut Cx2d, scope: &mut Scope, _walk: Walk) -> DrawStep {
        let Some(tf) = scope.data.get_mut::<TextFlow>() else {
            return DrawStep::done();
        };

        // Here: the text flow has already began drawing,
        // so we just need to tweak the formatting and draw the text.
        tf.areas_tracker.push_tracker();
        let mut pushed_color = false;
        let mut pushed_inline_code = false;
        let mut old_code_color = None;

        if let Some(fg_color) = self.fg_color {
            tf.font_colors.push(fg_color);
            pushed_color = true;
        }

        if let Some(bg_color) = self.bg_color {
            // Reuse the inline code drawblock to set the background color.
            tf.inline_code.push();
            pushed_inline_code = true;
            old_code_color = Some(tf.draw_block.code_color);
            tf.draw_block.code_color = bg_color;
        }

        match &self.spoiler {
            SpoilerDisplay::Hidden { reason }
            | SpoilerDisplay::Revealed { reason } => {
                // Draw the spoiler reason text in an italic gray font.
                tf.font_colors.push(COLOR_SPOILER_REASON);
                tf.italic.push();
<<<<<<< HEAD
                tf.push_size_rel_scale(0.8);
=======
                // tf.push_size_rel_scale(0.8);
>>>>>>> b09329c2
                if reason.is_empty() {
                    tf.draw_text(cx, " [Spoiler]  ");
                } else {
                    tf.draw_text(cx, &format!(" [Spoiler: {}]  ", reason));
                }
<<<<<<< HEAD
                tf.font_sizes.pop();
=======
                // tf.font_sizes.pop();
>>>>>>> b09329c2
                tf.italic.pop();
                tf.font_colors.pop();

                // Now, draw the spoiler context text itself, either hidden or revealed.
                if matches!(self.spoiler, SpoilerDisplay::Hidden {..}) {
                    // Use a background color that is the same as the foreground color,
                    // which is a hacky way to make the spoiled text non-readable.
                    // In the future, we should use a proper blur effect.
                    let spoiler_bg_color = self.fg_color
                        .or_else(|| tf.font_colors.last().copied())
                        .unwrap_or(tf.font_color);

                    tf.inline_code.push();
                    let old_bg_color = tf.draw_block.code_color;
                    tf.draw_block.code_color = spoiler_bg_color;

                    tf.draw_text(cx, self.text.as_ref());

                    tf.draw_block.code_color = old_bg_color;
                    tf.inline_code.pop();

                } else {
                    tf.draw_text(cx, self.text.as_ref());
                }
            }
            SpoilerDisplay::None => {
                tf.draw_text(cx, self.text.as_ref());
            }
        }

        if pushed_color {
            tf.font_colors.pop();
        }
        if pushed_inline_code {
            tf.inline_code.pop();
        }
        if let Some(old_code_color) = old_code_color {
            tf.draw_block.code_color = old_code_color;
        }

        let (start, end) = tf.areas_tracker.pop_tracker();
        self.drawn_areas = SmallVec::from(
            &tf.areas_tracker.areas[start..end]
        );

        DrawStep::done()
    }
    
    fn text(&self) -> String {
        self.text.as_ref().to_string()
    }

    fn set_text(&mut self, v: &str) {
        self.text.as_mut_empty().push_str(v);
    }
}


#[derive(LiveHook, Live, Widget)]
pub struct HtmlOrPlaintext {
    #[deref] view: View,
}

impl Widget for HtmlOrPlaintext {
    fn handle_event(&mut self, cx: &mut Cx, event: &Event, scope: &mut Scope) {
        self.view.handle_event(cx, event, scope)
    }

    fn draw_walk(&mut self, cx: &mut Cx2d, scope: &mut Scope, walk: Walk) -> DrawStep {
        self.view.draw_walk(cx, scope, walk)
    }
}

impl HtmlOrPlaintext {
    /// Sets the plaintext content and makes it visible, hiding the rich HTML content.
    pub fn show_plaintext<T: AsRef<str>>(&mut self, text: T) {
        self.view(id!(html_view)).set_visible(false);
        self.view(id!(plaintext_view)).set_visible(true);
        self.label(id!(plaintext_view.pt_label)).set_text(text.as_ref());
    }

    /// Sets the HTML content, making the HTML visible and the plaintext invisible.
    pub fn show_html<T: AsRef<str>>(&mut self, html_body: T) {
        self.html(id!(html_view.html)).set_text(html_body.as_ref());
        self.view(id!(html_view)).set_visible(true);
        self.view(id!(plaintext_view)).set_visible(false);
    }
}

impl HtmlOrPlaintextRef {
    /// See [`HtmlOrPlaintext::show_plaintext()`].
    pub fn show_plaintext<T: AsRef<str>>(&self, text: T) {
        if let Some(mut inner) = self.borrow_mut() {
            inner.show_plaintext(text);
        }
    }

    /// See [`HtmlOrPlaintext::show_html()`].
    pub fn show_html<T: AsRef<str>>(&self, html_body: T) {
        if let Some(mut inner) = self.borrow_mut() {
            inner.show_html(html_body);
        }
    }
}<|MERGE_RESOLUTION|>--- conflicted
+++ resolved
@@ -245,21 +245,13 @@
                 // Draw the spoiler reason text in an italic gray font.
                 tf.font_colors.push(COLOR_SPOILER_REASON);
                 tf.italic.push();
-<<<<<<< HEAD
-                tf.push_size_rel_scale(0.8);
-=======
                 // tf.push_size_rel_scale(0.8);
->>>>>>> b09329c2
                 if reason.is_empty() {
                     tf.draw_text(cx, " [Spoiler]  ");
                 } else {
                     tf.draw_text(cx, &format!(" [Spoiler: {}]  ", reason));
                 }
-<<<<<<< HEAD
-                tf.font_sizes.pop();
-=======
                 // tf.font_sizes.pop();
->>>>>>> b09329c2
                 tf.italic.pop();
                 tf.font_colors.pop();
 
