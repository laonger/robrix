use makepad_widgets::*;

live_design! {
    import makepad_widgets::base::*;
    import makepad_widgets::theme_desktop_dark::*;
    import makepad_draw::shader::std::*;

    import crate::shared::styles::*;
    import crate::shared::helpers::*;
    import crate::shared::adaptive_view::AdaptiveView;

    import crate::home::rooms_list::RoomsList;

    ICON_COLLAPSE = dep("crate://self/resources/icons/collapse.svg")
    ICON_ADD = dep("crate://self/resources/icons/add.svg")

    CollapsableTitle = <View> {
        width: Fill, height: Fit
        flow: Right, spacing: 10.
        align: {x: 0.0, y: 0.5}
        collapse_icon = <Icon> {
            draw_icon: {
                svg_file: (ICON_COLLAPSE),
                uniform rotation_angle: -90.0,
                fn get_color(self) -> vec4 {
                    // return #666;
                    return (COLOR_TEXT_IDLE);
                }

                // Support rotation of the icon
                fn clip_and_transform_vertex(self, rect_pos: vec2, rect_size: vec2) -> vec4 {
                    let clipped: vec2 = clamp(
                        self.geom_pos * rect_size + rect_pos,
                        self.draw_clip.xy,
                        self.draw_clip.zw
                    )
                    self.pos = (clipped - rect_pos) / rect_size

                    // Calculate the texture coordinates based on the rotation angle
                    let angle_rad = self.rotation_angle * 3.14159265359 / 180.0;
                    let cos_angle = cos(angle_rad);
                    let sin_angle = sin(angle_rad);
                    let rot_matrix = mat2(
                        cos_angle, -sin_angle,
                        sin_angle, cos_angle
                    );
                    self.tex_coord1 = mix(
                        self.icon_t1.xy,
                        self.icon_t2.xy,
                        (rot_matrix * (self.pos.xy - vec2(0.5))) + vec2(0.5)
                    );

                    return self.camera_projection * (self.camera_view * (self.view_transform * vec4(
                        clipped.x,
                        clipped.y,
                        self.draw_depth + self.draw_zbias,
                        1.
                    )))
                }
            }
            icon_walk: {width: 12, height: 12}
        }

        title = <Label> {
            draw_text: {
                color: #x0,
                text_style: <TITLE_TEXT>{ font_size: 11}
            }
        }

        <View> {
            width: Fill
        }

        add_icon = <View> {
            width: Fit
            visible: false
            padding: {right: 10}
            align: {x: 0.5, y: 0.5}
            <Icon> {
                icon_walk: {width: 10, height: 10}
                draw_icon: {
                    svg_file: (ICON_ADD),
                    fn get_color(self) -> vec4 {
                        return (COLOR_TEXT_IDLE);
                    }
                }
            }
        }
    }

<<<<<<< HEAD
    RoomsView = <View> {
=======
    RoomsSideBar = <AdaptiveLayoutView> {
        composition: {
            desktop: {
                padding: {top: 20., left: 10., right: 10.}
                flow: Down, spacing: 10
                width: 250, height: Fill
                visibility: Visible
            },
            mobile: {
                padding: {top: 17., left: 17., right: 17.}
                flow: Down, spacing: 7
                width: Fill, height: Fill
                visibility: Visible
            }
        }
>>>>>>> a0d2b1e2
        show_bg: true,
        draw_bg: {
            instance bg_color: (COLOR_PRIMARY)
            instance border_color: #f2f2f2
            instance border_width: 0.003

            // Draws a right-side border
            fn pixel(self) -> vec4 {
                if self.pos.x > 1.0 - self.border_width {
                    return self.border_color;
                } else {
                    return self.bg_color;
                }
            }
        }
        <Label> {
            text: "Home"
            draw_text: {
                color: #x0
                text_style: <TITLE_TEXT>{}
            }
        }
        <View> {
            flow: Down, spacing: 20
            padding: {top: 20}
            width: Fill, height: Fit
            <CollapsableTitle> {
                title = {
                    text: "People"
                    draw_text: {
                        color: (COLOR_TEXT_IDLE)
                    }
                }
            }
            <CollapsableTitle> {
                title = {
                    text: "Channels"
                    draw_text: {
                        color: (COLOR_TEXT_IDLE)
                    }
                }
            }
            <CollapsableTitle> {
                title = {
                    text: "Rooms"
                    draw_text: {
                        color: #666666
                    }
                }
                collapse_icon = {
                    draw_icon: { rotation_angle: 0. }
                }
                add_icon = {
                    visible: true
                }
            }
        }
        <RoomsList> {}
    }

    RoomsSideBar = <AdaptiveView> {
        Desktop = <RoomsView> {
            padding: {top: 20., left: 10., right: 10.}
            flow: Down, spacing: 10
            width: 280, height: Fill
        },
        Mobile = <RoomsView> {
            padding: {top: 17., left: 17., right: 17.}
            flow: Down, spacing: 7
            width: Fill, height: Fill
        }        
    }
}<|MERGE_RESOLUTION|>--- conflicted
+++ resolved
@@ -89,25 +89,7 @@
         }
     }
 
-<<<<<<< HEAD
     RoomsView = <View> {
-=======
-    RoomsSideBar = <AdaptiveLayoutView> {
-        composition: {
-            desktop: {
-                padding: {top: 20., left: 10., right: 10.}
-                flow: Down, spacing: 10
-                width: 250, height: Fill
-                visibility: Visible
-            },
-            mobile: {
-                padding: {top: 17., left: 17., right: 17.}
-                flow: Down, spacing: 7
-                width: Fill, height: Fill
-                visibility: Visible
-            }
-        }
->>>>>>> a0d2b1e2
         show_bg: true,
         draw_bg: {
             instance bg_color: (COLOR_PRIMARY)
