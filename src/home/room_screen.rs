//! A room screen is the UI page that displays a single Room's timeline of events/messages
//! along with a message input bar at the bottom.

use std::{borrow::Cow, collections::{BTreeMap, HashMap}, ops::{DerefMut, Range}, sync::{Arc, Mutex}, time::{Instant, SystemTime}};

use bytesize::ByteSize;
use imbl::Vector;
use makepad_widgets::*;
use matrix_sdk::{
    ruma::{
        events::{room::{
            message::{
                AudioMessageEventContent, CustomEventContent, EmoteMessageEventContent, FileMessageEventContent, FormattedBody, ImageMessageEventContent, KeyVerificationRequestEventContent, LocationMessageEventContent, MessageFormat, MessageType, NoticeMessageEventContent, RoomMessageEventContent, ServerNoticeMessageEventContent, TextMessageEventContent, VideoMessageEventContent
            }, ImageInfo, MediaSource
        }, sticker::StickerEventContent}, matrix_uri::MatrixId, uint, EventId, MatrixToUri, MatrixUri, MilliSecondsSinceUnixEpoch, OwnedEventId, OwnedRoomId, UserId
    },
    OwnedServerName,
};
use matrix_sdk_ui::timeline::{
    self, EventTimelineItem, InReplyToDetails, MemberProfileChange, Profile, ReactionsByKeyBySender, RepliedToInfo, RoomMembershipChange, TimelineDetails, TimelineItem, TimelineItemContent, TimelineItemKind, VirtualTimelineItem
};
use robius_location::Coordinates;

use crate::{
    avatar_cache::{self, AvatarCacheEntry}, event_preview::{text_preview_of_member_profile_change, text_preview_of_other_state, text_preview_of_redacted_message, text_preview_of_room_membership_change, text_preview_of_timeline_item}, home::loading_modal::LoadingModalWidgetExt, location::{get_latest_location, init_location_subscriber, request_location_update, LocationAction, LocationRequest, LocationUpdate}, media_cache::{MediaCache, MediaCacheEntry}, profile::{
        user_profile::{AvatarState, ShowUserProfileAction, UserProfile, UserProfileAndRoomId, UserProfilePaneInfo, UserProfileSlidingPaneRef, UserProfileSlidingPaneWidgetExt},
        user_profile_cache,
    }, shared::{
        avatar::{AvatarRef, AvatarWidgetRefExt}, html_or_plaintext::{HtmlOrPlaintextRef, HtmlOrPlaintextWidgetRefExt}, jump_to_bottom_button::JumpToBottomButtonWidgetExt, text_or_image::{TextOrImageRef, TextOrImageWidgetRefExt}, typing_animation::TypingAnimationWidgetExt
    }, sliding_sync::{get_client, submit_async_request, take_timeline_endpoints, BackwardsPaginateUntilEventRequest, MatrixRequest, PaginationDirection, TimelineRequestSender}, utils::{self, unix_time_millis_to_datetime, ImageFormat, MediaFormatConst}
};
use crate::home::room_read_receipt::AvatarRowWidgetRefExt;
use rangemap::RangeSet;

use super::loading_modal::{LoadingModalAction, LoadingModalState};

const GEO_URI_SCHEME: &str = "geo:";

const MESSAGE_NOTICE_TEXT_COLOR: Vec3 = Vec3 { x: 0.5, y: 0.5, z: 0.5 };
const COLOR_DANGER_RED: Vec3 = Vec3 { x: 0.862, y: 0.0, z: 0.02 };


live_design! {
    import makepad_draw::shader::std::*;
    import makepad_widgets::base::*;
    import makepad_widgets::theme_desktop_dark::*;

    import crate::shared::styles::*;
    import crate::shared::helpers::*;
    import crate::shared::search_bar::SearchBar;
    import crate::shared::avatar::Avatar;
    import crate::shared::text_or_image::TextOrImage;
    import crate::shared::html_or_plaintext::*;
    import crate::home::room_read_receipt::*;
    import crate::profile::user_profile::UserProfileSlidingPane;
    import crate::shared::typing_animation::TypingAnimation;
    import crate::shared::icon_button::*;
    import crate::shared::jump_to_bottom_button::*;
    import crate::home::loading_modal::*;

    IMG_DEFAULT_AVATAR = dep("crate://self/resources/img/default_avatar.png")
    ICO_FAV = dep("crate://self/resources/icon_favorite.svg")
    ICO_COMMENT = dep("crate://self/resources/icon_comment.svg")
    ICO_REPLY = dep("crate://self/resources/icons/reply.svg")
    ICO_SEND = dep("crate://self/resources/icon_send.svg")
    ICO_LIKES = dep("crate://self/resources/icon_likes.svg")
    ICO_USER = dep("crate://self/resources/icon_user.svg")
    ICO_ADD = dep("crate://self/resources/icon_add.svg")
    ICO_CLOSE = dep("crate://self/resources/icons/close.svg")

    ICO_LOCATION_PERSON = dep("crate://self/resources/icons/location-person.svg")

    COLOR_BG = #xfff8ee
    COLOR_OVERLAY_BG = #x000000d8
    COLOR_READ_MARKER = #xeb2733
    COLOR_PROFILE_CIRCLE = #xfff8ee
    TYPING_NOTICE_ANIMATION_DURATION = 0.3

    FillerY = <View> {width: Fill}

    FillerX = <View> {height: Fill}

    Timestamp = <Label> {
        width: Fit, height: Fit
        padding: { bottom: 0.0, left: 0.0, right: 0.0 }
        draw_text: {
            text_style: <TIMESTAMP_TEXT_STYLE> {},
            color: (TIMESTAMP_TEXT_COLOR)
        }
        text: " "
    }

    REACTION_TEXT_COLOR = #4c00b0

    // The content of a reply preview, which shows a small preview
    // of a message that was replied to.
    //
    // This is used in both the `RepliedToMessage` and `ReplyPreview` views.
    ReplyPreviewContent = <View> {
        width: Fill
        height: Fit
        flow: Down
        padding: {left: 10.0, bottom: 5.0, top: 5.0}

        <View> {
            width: Fill
            height: Fit
            flow: Right
            margin: { bottom: 10.0, top: 0.0, right: 5.0 }
            align: {y: 0.5}

            reply_preview_avatar = <Avatar> {
                width: 19.,
                height: 19.,
                text_view = { text = { draw_text: {
                    text_style: { font_size: 6.0 }
                }}}
            }

            reply_preview_username = <Label> {
                width: Fill,
                margin: { left: 5.0 }
                draw_text: {
                    text_style: <USERNAME_TEXT_STYLE> { font_size: 10 },
                    color: (USERNAME_TEXT_COLOR)
                    wrap: Ellipsis,
                }
                text: "<Username not available>"
            }
        }

        reply_preview_body = <HtmlOrPlaintext> {
            html_view = { html = {
                font_size: (MESSAGE_REPLY_PREVIEW_FONT_SIZE)
                    draw_normal:      { text_style: { font_size: (MESSAGE_REPLY_PREVIEW_FONT_SIZE) } },
                    draw_italic:      { text_style: { font_size: (MESSAGE_REPLY_PREVIEW_FONT_SIZE) } },
                    draw_bold:        { text_style: { font_size: (MESSAGE_REPLY_PREVIEW_FONT_SIZE) } },
                    draw_bold_italic: { text_style: { font_size: (MESSAGE_REPLY_PREVIEW_FONT_SIZE) } },
                    draw_fixed:       { text_style: { font_size: (MESSAGE_REPLY_PREVIEW_FONT_SIZE) } },
                    // a = { draw_text:  { text_style: { font_size: (MESSAGE_REPLY_PREVIEW_FONT_SIZE) } } },
            } }
            plaintext_view = { pt_label = {
                draw_text: {
                    text_style: <MESSAGE_TEXT_STYLE> { font_size: (MESSAGE_REPLY_PREVIEW_FONT_SIZE) },
                }
            } }
        }
    }

    // A small inline preview of a message that was replied to by another message
    // within the room timeline.
    // That is, this view contains a preview of the earlier message
    // that is shown above the "in-reply-to" message.
    RepliedToMessage = <View> {
        visible: false
        width: Fill
        height: Fit
        flow: Down

        padding: {top: 0.0, right: 12.0, bottom: 0.0, left: 12.0}

        // A reply preview with a vertical bar drawn in the background.
        replied_to_message_content = <ReplyPreviewContent> {
            cursor: Hand
            show_bg: true
            draw_bg: {
                instance vertical_bar_color: (USERNAME_TEXT_COLOR)
                instance vertical_bar_width: 2.0
                instance radius: 0.0

                fn get_color(self) -> vec4 {
                    return self.color;
                }

                fn pixel(self) -> vec4 {
                    let sdf = Sdf2d::viewport(self.pos * self.rect_size);

                    sdf.box(
                        0.0,
                        0.0,
                        self.rect_size.x,
                        self.rect_size.y,
                        max(1.0, self.radius)
                    );
                    sdf.fill(self.get_color());

                    sdf.rect(
                        0.0,
                        0.0,
                        self.vertical_bar_width,
                        self.rect_size.y
                    );
                    sdf.fill(self.vertical_bar_color);

                    return sdf.result;
                }
            }
        }
    }

    // A view that shows action buttons for a message,
    // with buttons for sending a reply (and in the future, reactions).
    MessageMenu = <RoundedView> {
        visible: true,
        width: Fit,
        height: Fit,
        align: {x: 1, y: 0}

        draw_bg: {
            border_width: 0.0,
            border_color: #000,
            radius: 2.0
        }

        reply_button = <IconButton> {
            visible: false
            width: Fit,
            height: Fit,

            draw_icon: {
                svg_file: (ICO_REPLY),
            }
            icon_walk: {width: 15, height: 15, margin: {top: 4.0}}
        }
    }

    // An optional view used to show reactions beneath a message.
    MessageAnnotations = <View> {
        visible: false,
        width: Fill,
        height: Fit,
        padding: {top: 5.0}

        html_content = <MessageHtml> {
            width: Fill,
            height: Fit,
            padding: { bottom: 5.0, top: 0.0 },
            font_size: 10.5,
            font_color: (REACTION_TEXT_COLOR),
            draw_normal:      { color: (REACTION_TEXT_COLOR) },
            draw_italic:      { color: (REACTION_TEXT_COLOR) },
            draw_bold:        { color: (REACTION_TEXT_COLOR) },
            draw_bold_italic: { color: (REACTION_TEXT_COLOR) },
            draw_fixed:       { color: (REACTION_TEXT_COLOR) },
            body: ""
        }
    }

    // An empty view that takes up no space in the portal list.
    Empty = <View> { }

    // The view used for each text-based message event in a room's timeline.
    Message = {{Message}} {
        width: Fill,
        height: Fit,
        margin: 0.0
        flow: Down,
        padding: 0.0,
        spacing: 0.0

        show_bg: true
        draw_bg: {
            instance highlight: 0.0
            instance hover: 0.0
            color: #ffffff  // default color

            instance mentions_bar_color: #ffffff
            instance mentions_bar_width: 4.0

            fn pixel(self) -> vec4 {
                let base_color = mix(
                    self.color,
                    #fafafa,
                    self.hover
                );

                let with_highlight = mix(
                    base_color,
                    #c5d6fa,
                    self.highlight
                );

                let sdf = Sdf2d::viewport(self.pos * self.rect_size);

                // draw bg
                sdf.rect(0., 0., self.rect_size.x, self.rect_size.y);
                sdf.fill(with_highlight);

                // draw the left vertical line
                sdf.rect(0., 0., self.mentions_bar_width, self.rect_size.y);
                sdf.fill(self.mentions_bar_color);

                return sdf.result;
            }
        }

        animator: {
            highlight = {
                default: off
                off = {
                    redraw: true,
                    from: { all: Forward {duration: 2.0} }
                    ease: ExpDecay {d1: 0.80, d2: 0.97}
                    apply: { draw_bg: {highlight: 0.0} }
                }
                on = {
                    redraw: true,
                    from: { all: Forward {duration: 0.5} }
                    ease: ExpDecay {d1: 0.80, d2: 0.97}
                    apply: { draw_bg: {highlight: 1.0} }
                }
            }
            hover = {
                default: off
                off = {
                    redraw: true,
                    from: { all: Snap }
                    apply: { draw_bg: {hover: 0.0} }
                }
                on = {
                    redraw: true,
                    from: { all: Snap }
                    apply: { draw_bg: {hover: 1.0} }
                }
            }
        }

        // A preview of the earlier message that this message was in reply to.
        replied_to_message = <RepliedToMessage> {
            flow: Right
            margin: { bottom: 5.0, top: 10.0 }
            replied_to_message_content = {
                margin: { left: 29 }
            }
        }

        body = <View> {
            width: Fill,
            height: Fit
            flow: Right,
            padding: 10.0,

            profile = <View> {
                align: {x: 0.5, y: 0.0} // centered horizontally, top aligned
                width: 65.0,
                height: Fit,
                margin: {top: 4.5, right: 10}
                flow: Down,
                avatar = <Avatar> {
                    width: 50.,
                    height: 50.
                    // draw_bg: {
                    //     fn pixel(self) -> vec4 {
                    //         let sdf = Sdf2d::viewport(self.pos * self.rect_size);
                    //         let c = self.rect_size * 0.5;
                    //         sdf.circle(c.x, c.y, c.x - 2.)
                    //         sdf.fill_keep(self.get_color());
                    //         sdf.stroke((COLOR_PROFILE_CIRCLE), 1);
                    //         return sdf.result
                    //     }
                    // }
                }
                timestamp = <Timestamp> {
                    padding: { top: 3.0 }
                }
                datestamp = <Timestamp> {
                    padding: { top: 3.0 }
                }
            }
            content = <View> {
                width: Fill,
                height: Fit
                flow: Down,
                padding: 0.0

                username = <Label> {
                    width: Fill,
                    margin: {bottom: 9.0, top: 11.0, right: 10.0,}
                    draw_text: {
                        text_style: <USERNAME_TEXT_STYLE> {},
                        color: (USERNAME_TEXT_COLOR)
                        wrap: Ellipsis,
                    }
                    text: "<Username not available>"
                }
                message = <HtmlOrPlaintext> { }

                // <LineH> {
                //     margin: {top: 13.0, bottom: 5.0}
                // }

                message_annotations = <MessageAnnotations> {}
            }
<<<<<<< HEAD
            avatar_row = <AvatarRow> {width: 40, height: 30, margin: { top: (4.0), right: 70.0 }, hover_actions_enabled:true }
=======
            avatar_row = <AvatarRow> {
                width: 40,
                height: 30,
                margin: { top: (12.0) },
                hover_actions_enabled: true,
            }
>>>>>>> e7ca500f
            message_menu = <MessageMenu> {}
            // leave space for reply button (simulate a min width).
            // once the message menu is done with overlays this wont be necessary.
            <View> {
                width: 1,
                height: 1
            }
        }
    }

    // The view used for a condensed message that came right after another message
    // from the same sender, and thus doesn't need to display the sender's profile again.
    CondensedMessage = <Message> {
        padding: { top: 2.0, bottom: 2.0 }
        replied_to_message = <RepliedToMessage> {
            replied_to_message_content = {
                margin: { left: 74, bottom: 5.0 }
            }
        }
        body = {
            padding: { top: 0, bottom: 2.5, left: 10.0, right: 10.0 },
            profile = <View> {
                align: {x: 0.5, y: 0.0} // centered horizontally, top aligned
                width: 65.0,
                height: Fit,
                flow: Down,
                timestamp = <Timestamp> {
                    margin: {top: 1.5}
                }
            }
            content = <View> {
                width: Fill,
                height: Fit,
                flow: Down,
                padding: { left: 10.0 }

                message = <HtmlOrPlaintext> { }
                message_annotations = <MessageAnnotations> {}
            }
        }
    }

    // The view used for each static image-based message event in a room's timeline.
    // This excludes stickers and other animated GIFs, video clips, audio clips, etc.
    ImageMessage = <Message> {
        body = {
            content = {
                padding: { left: 10.0 }
                message = <TextOrImage> { }
                message_annotations = <MessageAnnotations> {}
            }
        }
    }

    // The view used for a condensed image message that came right after another message
    // from the same sender, and thus doesn't need to display the sender's profile again.
    // This excludes stickers and other animated GIFs, video clips, audio clips, etc.
    CondensedImageMessage = <CondensedMessage> {
        body = {
            content = {
                message = <TextOrImage> { }
                message_annotations = <MessageAnnotations> {}
            }
        }
    }


    // The view used for each state event (non-messages) in a room's timeline.
    // The timestamp, profile picture, and text are all very small.
    SmallStateEvent = <View> {
        width: Fill,
        height: Fit,
        margin: 0.0
        flow: Right,
        padding: { top: 1.0, bottom: 1.0 }
        spacing: 0.0
        margin: { left: 2.5, top: 4.0, bottom: 4.0}

        body = <View> {
            width: Fill,
            height: Fit
            flow: Right,
            padding: { left: 7.0, top: 2.0, bottom: 2.0 }
            spacing: 5.0
            align: {y: 0.5}

            left_container = <View> {
                align: {x: 0.5, y: 0.5}
                width: 70.0,
                height: Fit

                timestamp = <Timestamp> {
                    draw_text: {
                        text_style: <TIMESTAMP_TEXT_STYLE> {},
                        color: (TIMESTAMP_TEXT_COLOR)
                    }
                }
            }

            avatar = <Avatar> {
                width: 19.,
                height: 19.,

                text_view = { text = { draw_text: {
                    text_style: <TITLE_TEXT>{ font_size: 7.0 }
                }}}
            }

            content = <Label> {
                width: Fill,
                height: Fit
                padding: { top: 0.0, bottom: 0.0, left: 0.0, right: 0.0 }
                draw_text: {
                    wrap: Word,
                    text_style: <SMALL_STATE_TEXT_STYLE> {},
                    color: (SMALL_STATE_TEXT_COLOR)
                }
                text: ""
            }
            avatar_row = <AvatarRow> {width: 40, height: 30, margin: { top: (4.0) , right: 70.0}, hover_actions_enabled:true }

        }
    }


    // The view used for each day divider in a room's timeline.
    // The date text is centered between two horizontal lines.
    DayDivider = <View> {
        width: Fill,
        height: Fit,
        margin: {top: 7.0, bottom: 7.0}
        flow: Right,
        padding: {left: 7.0, right: 7.0},
        spacing: 0.0,
        align: {x: 0.5, y: 0.5} // center horizontally and vertically

        left_line = <LineH> {
            draw_bg: {color: (COLOR_DIVIDER_DARK)}
        }

        date = <Label> {
            padding: {left: 7.0, right: 7.0}
            draw_text: {
                text_style: <TEXT_SUB> {},
                color: (COLOR_DIVIDER_DARK)
            }
            text: "<date>"
        }

        right_line = <LineH> {
            draw_bg: {color: (COLOR_DIVIDER_DARK)}
        }
    }

    // The view used for the divider indicating where the user's last-viewed message is.
    // This is implemented as a DayDivider with a different color and a fixed text label.
    ReadMarker = <DayDivider> {
        left_line = {
            draw_bg: {color: (COLOR_READ_MARKER)}
        }

        date = {
            draw_text: {
                color: (COLOR_READ_MARKER)
            }
            text: "New Messages"
        }

        right_line = {
            draw_bg: {color: (COLOR_READ_MARKER)}
        }
    }


    // The top space is used to display a loading message while the room is being paginated.
    TopSpace = <View> {
        visible: false,
        width: Fill,
        height: Fit,
        align: {x: 0.5, y: 0}
        show_bg: true,
        draw_bg: {
            color: #xDAF5E5F0, // mostly opaque light green
        }

        label = <Label> {
            width: Fill,
            height: Fit,
            align: {x: 0.5, y: 0.5},
            padding: { top: 10.0, bottom: 7.0, left: 15.0, right: 15.0 }
            draw_text: {
                text_style: <MESSAGE_TEXT_STYLE> { font_size: 10 },
                color: (TIMESTAMP_TEXT_COLOR)
            }
            text: "Loading earlier messages..."
        }
    }

    Timeline = <View> {
        width: Fill,
        height: Fill,
        align: {x: 0.5, y: 0.0} // center horizontally, align to top vertically
        flow: Overlay,

        list = <PortalList> {
            height: Fill,
            width: Fill
            flow: Down

            auto_tail: true, // set to `true` to lock the view to the last item.

            // Below, we must place all of the possible templates (views) that can be used in the portal list.
            Message = <Message> {}
            CondensedMessage = <CondensedMessage> {}
            ImageMessage = <ImageMessage> {}
            CondensedImageMessage = <CondensedImageMessage> {}
            SmallStateEvent = <SmallStateEvent> {}
            Empty = <Empty> {}
            DayDivider = <DayDivider> {}
            ReadMarker = <ReadMarker> {}
        }

        // A jump to bottom button (with an unread message badge) that is shown
        // when the timeline is not at the bottom.
        jump_to_bottom = <JumpToBottomButton> { }
    }

    LocationPreview = {{LocationPreview}} {
        visible: false
        width: Fill
        height: Fit
        flow: Down
        padding: {left: 12.0, top: 12.0, bottom: 12.0, right: 10.0}
        spacing: 15

        show_bg: true,
        draw_bg: {
            color: #xF0F5FF,
        }

        <Label> {
            width: Fill,
            height: Fit,
            draw_text: {
                wrap: Word,
                color: (MESSAGE_TEXT_COLOR),
                text_style: <MESSAGE_TEXT_STYLE>{ font_size: 10.0 },
            }
            text: "Send your location to this room?"
        }

        location_label = <Label> {
            width: Fill,
            height: Fit,
            align: {x: 0.0, y: 0.5},
            padding: {left: 5.0}
            draw_text: {
                wrap: Word,
                color: (MESSAGE_TEXT_COLOR),
                text_style: <MESSAGE_TEXT_STYLE>{},
            }
            text: "Fetching current location..."
        }

        <View> {
            width: Fill, height: Fit
            flow: Right,
            align: {x: 0.0, y: 0.5}
            spacing: 15

            cancel_location_button = <RobrixIconButton> {
                padding: {left: 15, right: 15}
                draw_icon: {
                    svg_file: (ICON_BLOCK_USER)
                    color: (COLOR_DANGER_RED),
                }
                icon_walk: {width: 16, height: 16, margin: {left: -2, right: -1, top: -1} }

                draw_bg: {
                    border_color: (COLOR_DANGER_RED),
                    color: #fff0f0 // light red
                }
                text: "Cancel"
                draw_text:{
                    color: (COLOR_DANGER_RED),
                }
            }

            send_location_button = <RobrixIconButton> {
                // disabled by default; will be enabled upon receiving valid location update.
                enabled: false,
                padding: {left: 15, right: 15}
                draw_icon: {
                    svg_file: (ICO_SEND)
                    color: (COLOR_ACCEPT_GREEN),
                }
                icon_walk: {width: 16, height: 16, margin: {left: -2, right: -1} }

                draw_bg: {
                    border_color: (COLOR_ACCEPT_GREEN),
                    color: #f0fff0 // light green
                }
                text: "Yes"
                draw_text:{
                    color: (COLOR_ACCEPT_GREEN),
                }
            }
        }
    }


    IMG_SMILEY_FACE_BW = dep("crate://self/resources/img/smiley_face_bw.png")
    IMG_PLUS = dep("crate://self/resources/img/plus.png")
    IMG_KEYBOARD_ICON = dep("crate://self/resources/img/keyboard_icon.png")

    RoomScreen = {{RoomScreen}} {
        width: Fill, height: Fill,
        show_bg: true,
        draw_bg: {
            color: (COLOR_SECONDARY)
        }
        flow: Down, spacing: 0.0
        
        room_screen_wrapper = <View> {
            width: Fill, height: Fill,
            flow: Overlay,
            show_bg: true
            draw_bg: {
                color: (COLOR_PRIMARY_DARKER)
            }

            keyboard_view = <KeyboardView> {
                width: Fill, height: Fill,
                flow: Down,

                // First, display the timeline of all messages/events.
                timeline = <Timeline> {}

                // Below that, display an optional preview of the message that the user
                // is currently drafting a replied to.
                replying_preview = <View> {
                    visible: false
                    width: Fill
                    height: Fit
                    flow: Down
                    padding: 0.0

                    // Displays a "Replying to" label and a cancel button
                    // above the preview of the message being replied to.
                    <View> {
                        padding: {right: 12.0, left: 12.0}
                        width: Fill
                        height: Fit
                        flow: Right
                        align: {y: 0.5}

                        <Label> {
                            draw_text: {
                                text_style: <TEXT_SUB> {},
                                color: (COLOR_META)
                            }
                            text: "Replying to:"
                        }

                        filler = <View> {width: Fill, height: Fill}

                        // TODO: Fix style
                        cancel_reply_button = <IconButton> {
                            width: Fit,
                            height: Fit,

                            draw_icon: {
                                svg_file: (ICO_CLOSE),
                                fn get_color(self) -> vec4 {
                                   return (COLOR_META)
                                }
                            }
                            icon_walk: {width: 12, height: 12}
                        }
                    }

                    reply_preview_content = <ReplyPreviewContent> { }
                }

                // Below that, display a typing notice when other users in the room are typing.
                typing_notice = <View> {
                    visible: false
                    width: Fill
                    height: 30
                    flow: Right
                    padding: {left: 12.0, top: 8.0, bottom: 8.0, right: 10.0}
                    show_bg: true,
                    draw_bg: {
                        color: #e8f4ff,
                    }

                    typing_label = <Label> {
                        align: {x: 0.0, y: 0.5},
                        padding: {left: 5.0, right: 0.0}
                        draw_text: {
                            color: (TYPING_NOTICE_TEXT_COLOR),
                            text_style: <REGULAR_TEXT>{font_size: 9}
                        }
                        text: "Someone is typing"
                    }

                    typing_animation = <TypingAnimation> {
                        margin: {top: 1.1, left: -4 }
                        padding: 0.0,
                        draw_bg: {
                            color: (TYPING_NOTICE_TEXT_COLOR),
                        }
                    }
                }

                // Below that, display a preview of the current location that a user is about to send.
                location_preview = <LocationPreview> { }

                // Below that, display a view that holds the message input bar and send button.
                <View> {
                    width: Fill, height: Fit
                    flow: Right,
                    align: {y: 0.5},
                    padding: 10.
                    show_bg: true,
                    draw_bg: {
                        color: (COLOR_PRIMARY)
                    }

                    location_button = <IconButton> {
                        draw_icon: {svg_file: (ICO_LOCATION_PERSON)},
                        icon_walk: {width: 22.0, height: Fit, margin: {left: 0, right: 5}},
                        text: "",
                    }

                    message_input = <TextInput> {
                        width: Fill, height: Fit, margin: 0
                        align: {y: 0.5}
                        empty_message: "Write a message (in Markdown) ..."
                        draw_bg: {
                            color: (COLOR_PRIMARY)
                            instance radius: 2.0
                            instance border_width: 0.8
                            instance border_color: #D0D5DD
                            instance inset: vec4(0.0, 0.0, 0.0, 0.0)

                            fn get_color(self) -> vec4 {
                                return self.color
                            }

                            fn get_border_color(self) -> vec4 {
                                return self.border_color
                            }

                            fn pixel(self) -> vec4 {
                                let sdf = Sdf2d::viewport(self.pos * self.rect_size)
                                sdf.box(
                                    self.inset.x + self.border_width,
                                    self.inset.y + self.border_width,
                                    self.rect_size.x - (self.inset.x + self.inset.z + self.border_width * 2.0),
                                    self.rect_size.y - (self.inset.y + self.inset.w + self.border_width * 2.0),
                                    max(1.0, self.radius)
                                )
                                sdf.fill_keep(self.get_color())
                                if self.border_width > 0.0 {
                                    sdf.stroke(self.get_border_color(), self.border_width)
                                }
                                return sdf.result;
                            }
                        }
                        draw_text: {
                            color: (MESSAGE_TEXT_COLOR),
                            text_style: <MESSAGE_TEXT_STYLE>{},

                            fn get_color(self) -> vec4 {
                                return mix(
                                    self.color,
                                    #B,
                                    self.is_empty
                                )
                            }
                        }

                        // TODO find a way to override colors
                        draw_cursor: {
                            instance focus: 0.0
                            uniform border_radius: 0.5
                            fn pixel(self) -> vec4 {
                                let sdf = Sdf2d::viewport(self.pos * self.rect_size);
                                sdf.box(
                                    0.,
                                    0.,
                                    self.rect_size.x,
                                    self.rect_size.y,
                                    self.border_radius
                                )
                                sdf.fill(mix(#0f0, #0b0, self.focus));
                                return sdf.result
                            }
                        }

                        // TODO find a way to override colors
                        draw_selection: {
                            instance hover: 0.0
                            instance focus: 0.0
                            uniform border_radius: 2.0
                            fn pixel(self) -> vec4 {
                                let sdf = Sdf2d::viewport(self.pos * self.rect_size);
                                sdf.box(
                                    0.,
                                    0.,
                                    self.rect_size.x,
                                    self.rect_size.y,
                                    self.border_radius
                                )
                                sdf.fill(mix(#dfffd6, #bfffb0, self.focus));
                                return sdf.result
                            }
                        }
                    }

                    send_message_button = <IconButton> {
                        draw_icon: {svg_file: (ICO_SEND)},
                        icon_walk: {width: 18.0, height: Fit},
                    }
                }
            }

            // The top space should be displayed on top of the timeline
            top_space = <TopSpace> { }

            // The user profile sliding pane should be displayed on top of other "static" subviews
            // (on top of all other views that are always visible).
            <View> {
                width: Fill,
                height: Fill,
                align: { x: 1.0 },
                flow: Right,

                user_profile_sliding_pane = <UserProfileSlidingPane> { }
            }

            // A pop-up modal that appears while the user must wait for something
            // in the room to finish loading, e.g., when loading an older replied-to message.
            loading_modal = <Modal> {
                content: {
                    loading_modal_inner = <LoadingModal> {}
                }
            }
        }
        
        tooltip = <Tooltip> {
            content: <View> {
                flow: Overlay
                width: Fit
                height: Fit
    
                <RoundedView> {
                    width: Fit,
                    height: Fit,
    
                    padding: {left:10, top: 19, right: 10, bottom: 10},
    
                    draw_bg: {
                        color: #fff,
                        border_width: 1.0,
                        border_color: #D0D5DD,
                        radius: 2.
                    }
    
                    tooltip_label = <Label> {
                        width: 30,
                        draw_text: {
                            text_style: <THEME_FONT_REGULAR>{font_size: 9},
                            text_wrap: Word,
                            color: #000
                        }
                    }
                }
            }
        }
        animator: {
            typing_notice_animator = {
                default: show,
                show = {
                    redraw: true,
                    from: { all: Forward { duration: (TYPING_NOTICE_ANIMATION_DURATION) } }
                    apply: { room_screen_wrapper = { keyboard_view = { typing_notice = { height: 30 } } } }
                }
                hide = {
                    redraw: true,
                    from: { all: Forward { duration: (TYPING_NOTICE_ANIMATION_DURATION) } }
                    apply: { room_screen_wrapper = { keyboard_view = { typing_notice = { height: 0 } } } }
                }
            }
        }
    }
}

/// The main widget that displays a single Matrix room.
#[derive(Live, LiveHook, Widget)]
pub struct RoomScreen {
    #[deref] view: View,
    #[animator] animator: Animator,

    /// The room ID of the currently-shown room.
    #[rust] room_id: Option<OwnedRoomId>,
    /// The display name of the currently-shown room.
    #[rust] room_name: String,
    /// The persistent UI-relevant states for the room that this widget is currently displaying.
    #[rust] tl_state: Option<TimelineUiState>,
    /// 5 secs timer when scroll ends
    #[rust] fully_read_timer: Timer,
}
impl Drop for RoomScreen {
    fn drop(&mut self) {
        // This ensures that the `TimelineUiState` instance owned by this room is *always* returned
        // back to to `TIMELINE_STATES`, which ensures that its UI state(s) are not lost
        // and that other RoomScreen instances can show this room in the future.
        // RoomScreen will be dropped whenever its widget instance is destroyed, e.g.,
        // when a Tab is closed or the app is resized to a different AdaptiveView layout.
        self.hide_timeline();
    }
}

impl Widget for RoomScreen {
    // Handle events and actions for the RoomScreen widget and its inner Timeline view.
    fn handle_event(&mut self, cx: &mut Cx, event: &Event, scope: &mut Scope) {
        let widget_uid = self.widget_uid();
        let portal_list = self.portal_list(id!(timeline.list));
        let pane = self.user_profile_sliding_pane(id!(user_profile_sliding_pane));

        // Currently, a Signal event is only used to tell this widget
        // that its timeline events have been updated in the background.
        if let Event::Signal = event {
            self.process_timeline_updates(cx, &portal_list);
        }

        if let Event::Actions(actions) = event {
            let mut tooltip = self.tooltip(id!(tooltip));
            portal_list.items_with_actions(actions).iter().for_each(| (_, wr) | {
                let seq = wr.avatar_row(id!(avatar_row));
                let num_seen = seq.total_num_seen();
                if let Some(rect) = seq.hover_in(actions) {
                    tooltip.show_with_options(cx, rect.pos, &format!("Seen by {num_seen}"));
                }
                if seq.hover_out(&actions) {
                    tooltip.hide(cx);
                }
            });     
            for action in actions {
                // Handle actions on a message, e.g., clicking the reply button or clicking the reply preview.
                match action.as_widget_action().widget_uid_eq(widget_uid).cast() {
                    MessageAction::MessageReplyButtonClicked(item_id) => {
                        let Some(tl) = self.tl_state.as_mut() else {
                            continue;
                        };

                        if let Some(event_tl_item) = tl.items
                            .get(item_id)
                            .and_then(|tl_item| tl_item.as_event().cloned())
                        {
                            if let Ok(replied_to_info) = event_tl_item.replied_to_info() {
                                self.show_replying_to(cx, (event_tl_item, replied_to_info));
                            }
                        }
                    }
                    MessageAction::ReplyPreviewClicked { reply_message_item_id, replied_to_event } => {
                        let loading_modal_inner = self.loading_modal(id!(loading_modal_inner));
                        let loading_modal = self.modal(id!(loading_modal));
                        let Some(tl) = self.tl_state.as_mut() else {
                            continue;
                        };
                        let tl_idx = reply_message_item_id;

                        /// The maximum number of items to search through when looking for the replied-to message.
                        /// This is a safety measure to prevent the main UI thread from getting stuck in a
                        /// long-running loop if the replied-to message is not found quickly.
                        const MAX_ITEMS_TO_SEARCH_THROUGH: usize = 50;

                        // Attempt to find the index of replied-to message in the timeline.
                        // Start from the current item's index (`tl_idx`)and search backwards,
                        // since we know the replied-to message must come before the current item.
                        let mut num_items_searched = 0;
                        let replied_to_msg_tl_index = tl.items
                            .focus()
                            .narrow(..tl_idx)
                            .into_iter()
                            .rev()
                            .take(MAX_ITEMS_TO_SEARCH_THROUGH)
                            .position(|i| {
                                num_items_searched += 1;
                                i.as_event()
                                    .and_then(|e| e.event_id())
                                    .is_some_and(|ev_id| ev_id == replied_to_event)
                            })
                            .map(|position| tl_idx.saturating_sub(position).saturating_sub(1));

                        if let Some(index) = replied_to_msg_tl_index {
                            // log!("The replied-to message {replied_to_event} was immediately found in room {}, scrolling to from index {reply_message_item_id} --> {index} (first ID {}).", tl.room_id, portal_list.first_id());
                            let speed = 50.0;
                            // Scroll to the message right *before* the replied-to message.
                            // FIXME: `smooth_scroll_to` should accept a "scroll offset" (first scroll) parameter too,
                            //       so that we can scroll to the replied-to message and have it
                            //       appear beneath the top of the viewport.
                            portal_list.smooth_scroll_to(cx, index.saturating_sub(1), speed, None);
                            // start highlight animation.
                            tl.message_highlight_animation_state = MessageHighlightAnimationState::Pending {
                                item_id: index
                            };
                        } else {
                            // log!("The replied-to message {replied_to_event} wasn't immediately available in room {}, searching for it in the background...", tl.room_id);
                            // Here, we set the state of the loading modal and display it to the user.
                            // The main logic will be handled in `process_timeline_updates()`, which is the only
                            // place where we can receive updates to the timeline from the background tasks.
                            loading_modal_inner.set_state(
                                cx,
                                LoadingModalState::BackwardsPaginateUntilEvent {
                                    target_event_id: replied_to_event.clone(),
                                    events_paginated: 0,
                                    request_sender: tl.request_sender.clone(),
                                },
                            );
                            loading_modal.open(cx);

                            tl.request_sender.send_if_modified(|requests| {
                                if let Some(existing) = requests.iter_mut().find(|r| r.room_id == tl.room_id) {
                                    warning!("Unexpected: room {} already had an existing timeline request in progress, event: {:?}", tl.room_id, existing.target_event_id);
                                    // We might as well re-use this existing request...
                                    existing.target_event_id = replied_to_event;
                                } else {
                                    requests.push(BackwardsPaginateUntilEventRequest {
                                        room_id: tl.room_id.clone(),
                                        target_event_id: replied_to_event,
                                        // avoid re-searching through items we already searched through.
                                        starting_index: tl_idx.saturating_sub(num_items_searched),
                                        current_tl_len: tl.items.len(),
                                    });
                                }
                                true
                            });

                            // Don't unconditionally start backwards pagination here, because we want to give the
                            // background `timeline_subscriber_handler` task a chance to process the request first
                            // and search our locally-known timeline history for the replied-to message.
                        }
                        self.redraw(cx);
                    }
                    _ => {}
                }

                // Handle the highlight animation.
                let Some(tl) = self.tl_state.as_mut() else { return };
                if let MessageHighlightAnimationState::Pending { item_id } = tl.message_highlight_animation_state {
                    if portal_list.smooth_scroll_reached(actions) {
                        cx.widget_action(
                            widget_uid,
                            &scope.path,
                            MessageAction::MessageHighlight(item_id),
                        );
                        tl.message_highlight_animation_state = MessageHighlightAnimationState::Off;
                        // Adjust the scrolled-to item's position to be slightly beneath the top of the viewport.
                        // portal_list.set_first_id_and_scroll(portal_list.first_id(), 15.0);
                    }
                }

                // Handle the action that requests to show the user profile sliding pane.
                if let ShowUserProfileAction::ShowUserProfile(profile_and_room_id) = action.as_widget_action().cast() {
                    // Only show the user profile in room that this avatar belongs to
                    if self.room_id.as_ref().is_some_and(|r| r == &profile_and_room_id.room_id) {
                        self.show_user_profile(
                            cx,
                            &pane,
                            UserProfilePaneInfo {
                                profile_and_room_id,
                                room_name: self.room_name.clone(),
                                room_member: None,
                            },
                        );
                    }
                }

                // Handle a link being clicked.
                if let HtmlLinkAction::Clicked { url, .. } = action.as_widget_action().cast() {
                    // A closure that handles both MatrixToUri and MatrixUri links.
                    let mut handle_uri = |id: &MatrixId, _via: &[OwnedServerName]| -> bool {
                        match id {
                            MatrixId::Room(room_id) => {
                                if self.room_id.as_ref() == Some(room_id) {
                                    return true;
                                }
                                if let Some(_known_room) = get_client().and_then(|c| c.get_room(room_id)) {
                                    log!("TODO: jump to known room {}", room_id);
                                } else {
                                    log!("TODO: fetch and display room preview for room {}", room_id);
                                }
                                true
                            }
                            MatrixId::RoomAlias(room_alias) => {
                                log!("TODO: open room alias {}", room_alias);
                                // TODO: open a room loading screen that shows a spinner
                                //       while our background async task calls Client::resolve_room_alias()
                                //       and then either jumps to the room if known, or fetches and displays
                                //       a room preview for that room.
                                true
                            }
                            MatrixId::User(user_id) => {
                                log!("Opening matrix.to user link for {}", user_id);

                                // There is no synchronous way to get the user's full profile info
                                // including the details of their room membership,
                                // so we fill in with the details we *do* know currently,
                                // show the UserProfileSlidingPane, and then after that,
                                // the UserProfileSlidingPane itself will fire off
                                // an async request to get the rest of the details.
                                self.show_user_profile(
                                    cx,
                                    &pane,
                                    UserProfilePaneInfo {
                                        profile_and_room_id: UserProfileAndRoomId {
                                            user_profile: UserProfile {
                                                user_id: user_id.to_owned(),
                                                username: None,
                                                avatar_state: AvatarState::Unknown,
                                            },
                                            room_id: self.room_id.clone().unwrap(),
                                        },
                                        room_name: self.room_name.clone(),
                                        // TODO: use the extra `via` parameters
                                        room_member: None,
                                    },
                                );
                                true
                            }
                            MatrixId::Event(room_id, event_id) => {
                                log!("TODO: open event {} in room {}", event_id, room_id);
                                // TODO: this requires the same first step as the `MatrixId::Room` case above,
                                //       but then we need to call Room::event_with_context() to get the event
                                //       and its context (surrounding events ?).
                                true
                            }
                            _ => false,
                        }
                    };

                    let mut link_was_handled = false;
                    if let Ok(matrix_to_uri) = MatrixToUri::parse(&url) {
                        link_was_handled |= handle_uri(matrix_to_uri.id(), matrix_to_uri.via());
                    }
                    if let Ok(matrix_uri) = MatrixUri::parse(&url) {
                        link_was_handled |= handle_uri(matrix_uri.id(), matrix_uri.via());
                    }

                    if !link_was_handled {
                        log!("Opening URL \"{}\"", url);
                        if let Err(e) = robius_open::Uri::new(&url).open() {
                            error!("Failed to open URL {:?}. Error: {:?}", url, e);
                        }
                    }
                }

                if let LoadingModalAction::Close = action.as_widget_action().cast() {
                    self.modal(id!(loading_modal)).close(cx);
                }
            }

            // Set visibility of loading message banner based of pagination logic
            self.send_pagination_request_based_on_scroll_pos(cx, actions, &portal_list);
            // Handle sending any read receipts for the current logged-in user.
            self.send_user_read_receipts_based_on_scroll_pos(cx, actions, &portal_list);

            // Handle the cancel reply button being clicked.
            if self.button(id!(cancel_reply_button)).clicked(actions) {
                self.clear_replying_to();
                self.redraw(cx);
            }

            // Handle the add location button being clicked.
            if self.button(id!(location_button)).clicked(actions) {
                log!("Add location button clicked; requesting current location...");
                if let Err(_e) = init_location_subscriber(cx) {
                    error!("Failed to initialize location subscriber");
                }
                self.show_location_preview(cx);
            }

            // Handle the send location button being clicked.
            if self.button(id!(location_preview.send_location_button)).clicked(actions) {
                let location_preview = self.location_preview(id!(location_preview));
                if let Some((coords, _system_time_opt)) = location_preview.get_current_data() {
                    let geo_uri = format!("{}{},{}", GEO_URI_SCHEME, coords.latitude, coords.longitude);
                    let message = RoomMessageEventContent::new(
                        MessageType::Location(
                            LocationMessageEventContent::new(geo_uri.clone(), geo_uri)
                        )
                    );
                    submit_async_request(MatrixRequest::SendMessage {
                        room_id: self.room_id.clone().unwrap(),
                        message,
                        replied_to: self.tl_state.as_mut().and_then(
                            |tl| tl.replying_to.take().map(|(_, rep)| rep)
                        ),
                        // TODO: support attaching mentions, etc.
                    });

                    self.clear_replying_to();
                    location_preview.clear();
                    location_preview.redraw(cx);
                }
            }

            // Handle the send message button being clicked and enter key being pressed.
            let msg_input_widget = self.text_input(id!(message_input));
            let send_message_shortcut_pressed = msg_input_widget
                .key_down_unhandled(actions)
                .is_some_and(|ke| ke.key_code == KeyCode::ReturnKey && ke.modifiers.is_primary());
            if send_message_shortcut_pressed
                || self.button(id!(send_message_button)).clicked(actions)
            {
                let entered_text = msg_input_widget.text().trim().to_string();
                if !entered_text.is_empty() {
                    let room_id = self.room_id.clone().unwrap();
                    log!("Sending message to room {}: {:?}", room_id, entered_text);
                    let message = if let Some(html_text) = entered_text.strip_prefix("/html") {
                        RoomMessageEventContent::text_html(html_text, html_text)
                    } else if let Some(plain_text) = entered_text.strip_prefix("/plain") {
                        RoomMessageEventContent::text_plain(plain_text)
                    } else {
                        RoomMessageEventContent::text_markdown(entered_text)
                    };
                    submit_async_request(MatrixRequest::SendMessage {
                        room_id,
                        message,
                        replied_to: self.tl_state.as_mut().and_then(
                            |tl| tl.replying_to.take().map(|(_, rep)| rep)
                        ),
                        // TODO: support attaching mentions, etc.
                    });

                    self.clear_replying_to();
                    msg_input_widget.set_text_and_redraw(cx, "");
                }
            }

            // Handle the jump to bottom button: update its visibility, and handle clicks.
            self.jump_to_bottom_button(id!(jump_to_bottom)).update_from_actions(
                cx,
                &portal_list,
                actions,
            );

            // Handle a typing action on the message input box.
            if let Some(new_text) = self.text_input(id!(message_input)).changed(actions) {
                submit_async_request(MatrixRequest::SendTypingNotice {
                    room_id: self.room_id.clone().unwrap(),
                    typing: !new_text.is_empty(),
                });
            }
        }

        // Mark events as fully read after they have been displayed on screen for 5 seconds.
        if self.fully_read_timer.is_event(event).is_some() {
            if let (Some(ref mut tl_state), Some(ref _room_id)) = (&mut self.tl_state, &self.room_id) {
                for (k, (room, event, start, ref mut moved_to_queue)) in &mut tl_state.read_event_hashmap {
                    if start.elapsed() > std::time::Duration::new(5, 0) && !*moved_to_queue{
                        tl_state.marked_fully_read_queue.insert(k.clone(), (room.clone(), event.clone()));
                        *moved_to_queue = true;
                    }
                }
            }
            cx.stop_timer(self.fully_read_timer);
        }

        if self.animator_handle_event(cx, event).must_redraw() {
            self.redraw(cx);
        }

        // Only forward visibility-related events (touch/tap/scroll) to the inner timeline view
        // if the user profile sliding pane is not visible.
        if event.requires_visibility() && pane.is_currently_shown(cx) {
            // Forward the event to the user profile sliding pane,
            // preventing the underlying timeline view from receiving it.
            pane.handle_event(cx, event, scope);
        } else {
            // Forward the event to the inner timeline view.
            self.view.handle_event(cx, event, scope);
        }
    }

    fn draw_walk(&mut self, cx: &mut Cx2d, scope: &mut Scope, walk: Walk) -> DrawStep {
        let room_screen_widget_uid = self.widget_uid();
        while let Some(subview) = self.view.draw_walk(cx, scope, walk).step() {
            // We only care about drawing the portal list.
            let portal_list_ref = subview.as_portal_list();
            let Some(mut list_ref) = portal_list_ref.borrow_mut() else {
                error!("!!! RoomScreen::draw_walk(): BUG: expected a PortalList widget, but got something else");
                continue;
            };
            let Some(tl_state) = self.tl_state.as_mut() else {
                return DrawStep::done();
            };
            let room_id = &tl_state.room_id;
            let tl_items = &tl_state.items;

            // Set the portal list's range based on the number of timeline items.
            let last_item_id = tl_items.len();

            let list = list_ref.deref_mut();
            list.set_item_range(cx, 0, last_item_id);

            while let Some(item_id) = list.next_visible_item(cx) {
                let item = {
                    let tl_idx = item_id;
                    let Some(timeline_item) = tl_items.get(tl_idx) else {
                        // This shouldn't happen (unless the timeline gets corrupted or some other weird error),
                        // but we can always safely fill the item with an empty widget that takes up no space.
                        list.item(cx, item_id, live_id!(Empty));
                        continue;
                    };

                    // Determine whether this item's content and profile have been drawn since the last update.
                    // Pass this state to each of the `populate_*` functions so they can attempt to re-use
                    // an item in the timeline's portallist that was previously populated, if one exists.
                    let item_drawn_status = ItemDrawnStatus {
                        content_drawn: tl_state.content_drawn_since_last_update.contains(&tl_idx),
                        profile_drawn: tl_state.profile_drawn_since_last_update.contains(&tl_idx),
                    };
                    let (item, item_new_draw_status) = match timeline_item.kind() {
                        TimelineItemKind::Event(event_tl_item) => match event_tl_item.content() {
                            TimelineItemContent::Message(message) => {
                                let prev_event = tl_idx.checked_sub(1).and_then(|i| tl_items.get(i));
                                populate_message_view(
                                    cx,
                                    list,
                                    item_id,
                                    room_id,
                                    event_tl_item,
                                    MessageOrSticker::Message(message),
                                    prev_event,
                                    &mut tl_state.media_cache,
                                    item_drawn_status,
                                    room_screen_widget_uid,
                                )
                            }
                            TimelineItemContent::Sticker(sticker) => {
                                let prev_event = tl_idx.checked_sub(1).and_then(|i| tl_items.get(i));
                                populate_message_view(
                                    cx,
                                    list,
                                    item_id,
                                    room_id,
                                    event_tl_item,
                                    MessageOrSticker::Sticker(sticker.content()),
                                    prev_event,
                                    &mut tl_state.media_cache,
                                    item_drawn_status,
                                    room_screen_widget_uid,
                                )
                            }
                            TimelineItemContent::RedactedMessage => populate_small_state_event(
                                cx,
                                list,
                                item_id,
                                room_id,
                                event_tl_item,
                                &RedactedMessageEventMarker,
                                item_drawn_status,
                            ),
                            TimelineItemContent::MembershipChange(membership_change) => populate_small_state_event(
                                cx,
                                list,
                                item_id,
                                room_id,
                                event_tl_item,
                                membership_change,
                                item_drawn_status,
                            ),
                            TimelineItemContent::ProfileChange(profile_change) => populate_small_state_event(
                                cx,
                                list,
                                item_id,
                                room_id,
                                event_tl_item,
                                profile_change,
                                item_drawn_status,
                            ),
                            TimelineItemContent::OtherState(other) => populate_small_state_event(
                                cx,
                                list,
                                item_id,
                                room_id,
                                event_tl_item,
                                other,
                                item_drawn_status,
                            ),
                            unhandled => {
                                let item = list.item(cx, item_id, live_id!(SmallStateEvent));
                                item.label(id!(content)).set_text(&format!("[Unsupported] {:?}", unhandled));
                                (item, ItemDrawnStatus::both_drawn())
                            }
                        }
                        TimelineItemKind::Virtual(VirtualTimelineItem::DayDivider(millis)) => {
                            let item = list.item(cx, item_id, live_id!(DayDivider));
                            let text = unix_time_millis_to_datetime(millis)
                                // format the time as a shortened date (Sat, Sept 5, 2021)
                                .map(|dt| format!("{}", dt.date_naive().format("%a %b %-d, %Y")))
                                .unwrap_or_else(|| format!("{:?}", millis));
                            item.label(id!(date)).set_text(&text);
                            (item, ItemDrawnStatus::both_drawn())
                        }
                        TimelineItemKind::Virtual(VirtualTimelineItem::ReadMarker) => {
                            let item = list.item(cx, item_id, live_id!(ReadMarker));
                            (item, ItemDrawnStatus::both_drawn())
                        }
                    };

                    // Now that we've drawn the item, add its index to the set of drawn items.
                    if item_new_draw_status.content_drawn {
                        tl_state.content_drawn_since_last_update.insert(tl_idx .. tl_idx + 1);
                    }
                    if item_new_draw_status.profile_drawn {
                        tl_state.profile_drawn_since_last_update.insert(tl_idx .. tl_idx + 1);
                    }
                    item
                };
                item.draw_all(cx, &mut Scope::empty());
            }
        }

        DrawStep::done()
    }
}

impl RoomScreen {
    /// Processes all pending background updates to the currently-shown timeline.
    ///
    /// Redraws this RoomScreen view if any updates were applied.
    fn process_timeline_updates(&mut self, cx: &mut Cx, portal_list: &PortalListRef) {
        let top_space = self.view(id!(top_space));
        let jump_to_bottom = self.jump_to_bottom_button(id!(jump_to_bottom));
        let curr_first_id = portal_list.first_id();
        let Some(tl) = self.tl_state.as_mut() else { return };

        let mut done_loading = false;
        let mut should_continue_backwards_pagination = false;
        let mut num_updates = 0;
        let mut typing_users = Vec::new();

        while let Ok(update) = tl.update_receiver.try_recv() {
            num_updates += 1;
            match update {
                TimelineUpdate::FirstUpdate { initial_items } => {
                    tl.content_drawn_since_last_update.clear();
                    tl.profile_drawn_since_last_update.clear();
                    tl.fully_paginated = false;
                    // Set the portal list to the very bottom of the timeline.
                    portal_list.set_first_id_and_scroll(initial_items.len().saturating_sub(1), 0.0);
                    portal_list.set_tail_range(true);
                    jump_to_bottom.update_visibility(true);

                    tl.items = initial_items;
                    done_loading = true;
                }
                TimelineUpdate::NewItems { new_items, changed_indices, is_append, clear_cache } => {
                    if new_items.is_empty() {
                        if !tl.items.is_empty() {
                            log!("Timeline::handle_event(): timeline (had {} items) was cleared for room {}", tl.items.len(), tl.room_id);
                        }

                        // If the bottom of the timeline (the last event) is visible, then we should
                        // set the timeline to live mode.
                        // If the bottom of the timeline is *not* visible, then we should
                        // set the timeline to Focused mode.

                        // TODO: Save the event IDs of the top 3 items before we apply this update,
                        //       which indicates this timeline is in the process of being restored,
                        //       such that we can jump back to that position later after applying this update.

                        // TODO: here we need to re-build the timeline via TimelineBuilder
                        //       and set the TimelineFocus to one of the above-saved event IDs.

                        // TODO: the docs for `TimelineBuilder::with_focus()` claim that the timeline's focus mode
                        //       can be changed after creation, but I do not see any methods to actually do that.
                        //       <https://matrix-org.github.io/matrix-rust-sdk/matrix_sdk_ui/timeline/struct.TimelineBuilder.html#method.with_focus>
                        //
                        //       As such, we probably need to create a new async request enum variant
                        //       that tells the background async task to build a new timeline
                        //       (either in live mode or focused mode around one or more events)
                        //       and then replaces the existing timeline in ALL_ROOMS_INFO with the new one.
                    }

                    // Maybe todo?: we can often avoid the following loops that iterate over the `items` list
                    //       by only doing that if `clear_cache` is true, or if `changed_indices` range includes
                    //       any index that comes before (is less than) the above `curr_first_id`.

                    if new_items.len() == tl.items.len() {
                        // log!("Timeline::handle_event(): no jump necessary for updated timeline of same length: {}", items.len());
                    }
                    else if curr_first_id > new_items.len() {
                        log!("Timeline::handle_event(): jumping to bottom: curr_first_id {} is out of bounds for {} new items", curr_first_id, new_items.len());
                        portal_list.set_first_id_and_scroll(new_items.len().saturating_sub(1), 0.0);
                        portal_list.set_tail_range(true);
                        jump_to_bottom.update_visibility(true);
                    }
                    else if let Some((curr_item_idx, new_item_idx, new_item_scroll, _event_id)) =
                        find_new_item_matching_current_item(cx, portal_list, curr_first_id, &tl.items, &new_items)
                    {
                        if curr_item_idx != new_item_idx {
                            log!("Timeline::handle_event(): jumping view from event index {curr_item_idx} to new index {new_item_idx}, scroll {new_item_scroll}, event ID {_event_id}");
                            portal_list.set_first_id_and_scroll(new_item_idx, new_item_scroll);
                            tl.prev_first_index = Some(new_item_idx);
                            cx.stop_timer(self.fully_read_timer);
                        }
                    }
                    //
                    // TODO: after an (un)ignore user event, all timelines are cleared. Handle that here.
                    //
                    else {
                        warning!("!!! Couldn't find new event with matching ID for ANY event currently visible in the portal list");
                    }

                    // If new items were appended to the end of the timeline, show an unread messages badge on the jump to bottom button.
                    if is_append && !portal_list.is_at_end() {
                        // log!("is_append was true, showing unread message badge on the jump to bottom button visible");
                        jump_to_bottom.show_unread_message_badge(1);
                    }

                    if clear_cache {
                        tl.content_drawn_since_last_update.clear();
                        tl.profile_drawn_since_last_update.clear();
                        tl.fully_paginated = false;

                        // If this RoomScreen is showing the loading modal and has an ongoing backwards pagination request,
                        // then we should update the status message in that loading modal
                        // and then continue paginating backwards until we find the target event.
                        // Note that we do this here because `clear_cache` will always be true if backwards pagination occurred.
                        let loading_modal_inner = self.view.loading_modal(id!(loading_modal_inner));
                        let mut loading_modal_state = loading_modal_inner.take_state();
                        if let LoadingModalState::BackwardsPaginateUntilEvent {
                            ref mut events_paginated, target_event_id, ..
                        } = &mut loading_modal_state {
                            *events_paginated += new_items.len().saturating_sub(tl.items.len());
                            log!("While finding target event {target_event_id}, loaded {events_paginated} messages...");
                            // Here, we assume that we have not yet found the target event,
                            // so we need to continue paginating backwards.
                            // If the target event has already been found, it will be handled
                            // in the `TargetEventFound` match arm below, which will set
                            // `should_continue_backwards_pagination` to `false`.
                            // So either way, it's okay to set this to `true` here.
                            should_continue_backwards_pagination = true;
                        }
                        loading_modal_inner.set_state(cx, loading_modal_state);
                    } else {
                        tl.content_drawn_since_last_update.remove(changed_indices.clone());
                        tl.profile_drawn_since_last_update.remove(changed_indices.clone());
                        // log!("Timeline::handle_event(): changed_indices: {changed_indices:?}, items len: {}\ncontent drawn: {:#?}\nprofile drawn: {:#?}", items.len(), tl.content_drawn_since_last_update, tl.profile_drawn_since_last_update);
                    }
                    tl.items = new_items;
                    done_loading = true;
                }
                TimelineUpdate::TargetEventFound { target_event_id, index } => {
                    // log!("Target event found in room {}: {target_event_id}, index: {index}", tl.room_id);
                    tl.request_sender.send_if_modified(|requests| {
                        requests.retain(|r| r.room_id != tl.room_id);
                        // no need to notify/wake-up all receivers for a completed request
                        false
                    });

                    // sanity check: ensure the target event is in the timeline at the given `index`.
                    let item = tl.items.get(index);
                    let is_valid = item.is_some_and(|item|
                        item.as_event()
                            .is_some_and(|ev| ev.event_id() == Some(&target_event_id))
                    );
                    let loading_modal_inner = self.view.loading_modal(id!(loading_modal_inner));

                    // log!("TargetEventFound: is_valid? {is_valid}. room {}, event {target_event_id}, index {index} of {}\n  --> item: {item:?}", tl.room_id, tl.items.len());
                    if is_valid {
                        // We successfully found the target event, so we can close the loading modal,
                        // reset the loading modal state to `None`, and stop issuing backwards pagination requests.
                        loading_modal_inner.set_status(cx, "Successfully found replied-to message!");
                        loading_modal_inner.set_state(cx, LoadingModalState::None);
                        self.view.modal(id!(loading_modal)).close(cx);

                        // NOTE: this code was copied from the `ReplyPreviewClicked` action handler;
                        //       we should deduplicate them at some point.
                        let speed = 50.0;
                        // Scroll to the message right above the replied-to message.
                        // FIXME: `smooth_scroll_to` should accept a scroll offset parameter too,
                        //       so that we can scroll to the replied-to message and have it
                        //       appear beneath the top of the viewport.
                        portal_list.smooth_scroll_to(cx, index.saturating_sub(1), speed, None);
                        // start highlight animation.
                        tl.message_highlight_animation_state = MessageHighlightAnimationState::Pending {
                            item_id: index
                        };
                    }
                    else {
                        // Here, the target event was not found in the current timeline,
                        // or we found it previously but it is no longer in the timeline (or has moved),
                        // which means we encountered an error and are unable to jump to the target event.
                        error!("Target event index {index} of {} is out of bounds for room {}", tl.items.len(), tl.room_id);
                        // Show this error in the loading modal, which should already be open.
                        loading_modal_inner.set_state(cx, LoadingModalState::Error(
                            String::from("Unable to find replied-to message; it may have been deleted.")
                        ));
                    }

                    should_continue_backwards_pagination = false;

                    // redraw now before any other items get added to the timeline list.
                    self.view.redraw(cx);
                }
                TimelineUpdate::PaginationRunning(direction) => {
                    if direction == PaginationDirection::Backwards {
                        top_space.set_visible(true);
                        done_loading = false;
                    } else {
                        error!("Unexpected PaginationRunning update in the Forwards direction");
                    }
                }
                TimelineUpdate::PaginationError { error, direction } => {
                    error!("Pagination error ({direction}) in room {}: {error:?}", tl.room_id);
                    done_loading = true;
                }
                TimelineUpdate::PaginationIdle { fully_paginated, direction } => {
                    if direction == PaginationDirection::Backwards {
                        // Don't set `done_loading` to `true`` here, because we want to keep the top space visible
                        // (with the "loading" message) until the corresponding `NewItems` update is received.
                        tl.fully_paginated = fully_paginated;
                        if fully_paginated {
                            done_loading = true;
                        }
                    } else {
                        error!("Unexpected PaginationIdle update in the Forwards direction");
                    }
                }
                TimelineUpdate::EventDetailsFetched {event_id, result } => {
                    if let Err(_e) = result {
                        error!("Failed to fetch details fetched for event {event_id} in room {}. Error: {_e:?}", tl.room_id);
                    }
                    // Here, to be most efficient, we could redraw only the updated event,
                    // but for now we just fall through and let the final `redraw()` call re-draw the whole timeline view.
                }
                TimelineUpdate::RoomMembersFetched => {
                    // log!("Timeline::handle_event(): room members fetched for room {}", tl.room_id);
                    // Here, to be most efficient, we could redraw only the user avatars and names in the timeline,
                    // but for now we just fall through and let the final `redraw()` call re-draw the whole timeline view.
                }
                TimelineUpdate::MediaFetched => {
                    log!("Timeline::handle_event(): media fetched for room {}", tl.room_id);
                    // Here, to be most efficient, we could redraw only the media items in the timeline,
                    // but for now we just fall through and let the final `redraw()` call re-draw the whole timeline view.
                }

                TimelineUpdate::TypingUsers { users } => {
                    // This update loop should be kept tight & fast, so all we do here is
                    // save the list of typing users for future use after the loop exits.
                    // Then, we "process" it later (by turning it into a string) after the
                    // update loop has completed, which avoids unnecessary expensive work
                    // if the list of typing users gets updated many times in a row.
                    typing_users = users;
                }
            }
        }

        if should_continue_backwards_pagination {
            submit_async_request(MatrixRequest::PaginateRoomTimeline {
                room_id: tl.room_id.clone(),
                num_events: 50,
                direction: PaginationDirection::Backwards,
            });
        }

        if done_loading {
            top_space.set_visible(false);
        }

        if !typing_users.is_empty() {
            let typing_notice_text = match typing_users.as_slice() {
                [] => String::new(),
                [user] => format!("{user} is typing "),
                [user1, user2] => format!("{user1} and {user2} are typing "),
                [user1, user2, others @ ..] => {
                    if others.len() > 1 {
                        format!("{user1}, {user2}, and {} are typing ", &others[0])
                    } else {
                        format!(
                            "{user1}, {user2}, and {} others are typing ",
                            others.len()
                        )
                    }
                }
            };
            // Set the typing notice text and make its view visible.
            self.view.label(id!(typing_label)).set_text(&typing_notice_text);
            self.view.view(id!(typing_notice)).set_visible(true);
            // Animate in the typing notice view (sliding it up from the bottom).
            self.animator_play(cx, id!(typing_notice_animator.show));
            // Start the typing notice text animation of bouncing dots.
            let typing_animation = self.view.typing_animation(id!(typing_animation));
            typing_animation.animate(cx);
        } else {
            // Animate out the typing notice view (sliding it out towards the bottom).
            self.animator_play(cx, id!(typing_notice_animator.hide));
            let typing_animation = self.view.typing_animation(id!(typing_animation));
            typing_animation.stop_animation();
        }

        if num_updates > 0 {
            // log!("Applied {} timeline updates for room {}, redrawing with {} items...", num_updates, tl.room_id, tl.items.len());
            self.redraw(cx);
        }
    }

    /// Shows the user profile sliding pane with the given avatar info.
    fn show_user_profile(
        &mut self,
        cx: &mut Cx,
        pane: &UserProfileSlidingPaneRef,
        info: UserProfilePaneInfo,
    ) {
        pane.set_info(cx, info);
        pane.show(cx);
        // Not sure if this redraw is necessary
        self.redraw(cx);
    }

    /// Shows a preview of the given event that the user is currently replying to
    /// above the message input bar.
    fn show_replying_to(
        &mut self,
        cx: &mut Cx,
        replying_to: (EventTimelineItem, RepliedToInfo),
    ) {
        let replying_preview_view = self.view(id!(replying_preview));
        let (replying_preview_username, _) = replying_preview_view.avatar(id!(reply_preview_content.reply_preview_avatar)).set_avatar_and_get_username(
            cx,
            self.room_id.as_ref().unwrap(),
            replying_to.0.sender(),
            Some(replying_to.0.sender_profile()),
            replying_to.0.event_id(),
        );

        replying_preview_view
            .label(id!(reply_preview_content.reply_preview_username))
            .set_text(replying_preview_username.as_str());

        populate_preview_of_timeline_item(
            &replying_preview_view.html_or_plaintext(id!(reply_preview_content.reply_preview_body)),
            replying_to.0.content(),
            &replying_preview_username,
        );

        self.view(id!(replying_preview)).set_visible(true);
        if let Some(tl) = self.tl_state.as_mut() {
            tl.replying_to = Some(replying_to);
        }

        // After the user clicks the reply button next to a message,
        // and we get to this point where the replying-to preview is shown,
        // we should automatically focus the keyboard on the message input box
        // so that the user can immediately start typing their reply
        // without having to manually click on the message input box.
        self.text_input(id!(message_input)).set_key_focus(cx);
        self.redraw(cx);
    }

    /// Clears (and makes invisible) the preview of the message
    /// that the user is currently replying to.
    fn clear_replying_to(&mut self) {
        self.view(id!(replying_preview)).set_visible(false);
        if let Some(tl) = self.tl_state.as_mut() {
            tl.replying_to = None;
        }
    }

    fn show_location_preview(&mut self, cx: &mut Cx) {
        self.location_preview(id!(location_preview)).show();
        self.redraw(cx);
    }

    /// Invoke this when this timeline is being shown,
    /// e.g., when the user navigates to this timeline.
    fn show_timeline(&mut self, cx: &mut Cx) {
        let room_id = self.room_id.clone()
            .expect("BUG: Timeline::show_timeline(): no room_id was set.");
        // just an optional sanity check
        assert!(self.tl_state.is_none(),
            "BUG: tried to show_timeline() into a timeline with existing state. \
            Did you forget to save the timeline state back to the global map of states?",
        );

        let (mut tl_state, first_time_showing_room) = if let Some(existing) = TIMELINE_STATES.lock().unwrap().remove(&room_id) {
            (existing, false)
        } else {
            let (update_sender, update_receiver, request_sender) = take_timeline_endpoints(&room_id)
                .expect("BUG: couldn't get timeline state for first-viewed room.");
            let new_tl_state = TimelineUiState {
                room_id: room_id.clone(),
                // We assume timelines being viewed for the first time haven't been fully paginated.
                fully_paginated: false,
                items: Vector::new(),
                content_drawn_since_last_update: RangeSet::new(),
                profile_drawn_since_last_update: RangeSet::new(),
                update_receiver,
                request_sender,
                media_cache: MediaCache::new(MediaFormatConst::File, Some(update_sender)),
                replying_to: None,
                saved_state: SavedState::default(),
                message_highlight_animation_state: MessageHighlightAnimationState::default(),
                last_scrolled_index: usize::MAX,
                prev_first_index: None,
                read_event_hashmap: HashMap::new(),
                marked_fully_read_queue: HashMap::new(),
            };
            (new_tl_state, true)
        };

        // Subscribe to typing notices, but hide the typing notice view initially.
        self.view(id!(typing_notice)).set_visible(false);
        submit_async_request(
            MatrixRequest::SubscribeToTypingNotices {
                room_id: room_id.clone(),
                subscribe: true,
            }
        );

        // Kick off a back pagination request for this room. This is "urgent",
        // because we want to show the user some messages as soon as possible
        // when they first open the room, and there might not be any messages yet.
        if first_time_showing_room && !tl_state.fully_paginated {
            log!("Sending a first-time backwards pagination request for room {}", room_id);
            submit_async_request(MatrixRequest::PaginateRoomTimeline {
                room_id: room_id.clone(),
                num_events: 50,
                direction: PaginationDirection::Backwards,
            });

            // Even though we specify that room member profiles should be lazy-loaded,
            // the matrix server still doesn't consistently send them to our client properly.
            // So we kick off a request to fetch the room members here upon first viewing the room.
            submit_async_request(MatrixRequest::FetchRoomMembers { room_id });
        }

        // Now, restore the visual state of this timeline from its previously-saved state.
        self.restore_state(cx, &mut tl_state);

        // As the final step, store the tl_state for this room into this RoomScreen widget,
        // such that it can be accessed in future event/draw handlers.
        self.tl_state = Some(tl_state);

        // Now that we have restored the TimelineUiState into this RoomScreen widget,
        // we can proceed to processing pending background updates, and if any were processed,
        // the timeline will also be redrawn.
        if first_time_showing_room {
            let portal_list = self.portal_list(id!(list));
            self.process_timeline_updates(cx, &portal_list);
        }

        self.redraw(cx);
    }

    /// Invoke this when this RoomScreen/timeline is being hidden or no longer being shown.
    fn hide_timeline(&mut self) {
        let Some(room_id) = self.room_id.clone() else { return };

        self.save_state();

        // When closing a room view, we do the following with non-persistent states:
        // * Unsubscribe from typing notices, since we don't care about them
        //   when a given room isn't visible.
        // * Clear the location preview. We don't save this to the TimelineUiState
        //   because the location might change by the next time the user opens this same room.
        self.location_preview(id!(location_preview)).clear();
        submit_async_request(MatrixRequest::SubscribeToTypingNotices {
            room_id,
            subscribe: false,
        });
    }

    /// Removes the current room's visual UI state from this widget
    /// and saves it to the map of `TIMELINE_STATES` such that it can be restored later.
    ///
    /// Note: after calling this function, the widget's `tl_state` will be `None`.
    fn save_state(&mut self) {
        let Some(mut tl) = self.tl_state.take() else {
            error!("Timeline::save_state(): skipping due to missing state, room {:?}", self.room_id);
            return;
        };

        let portal_list = self.portal_list(id!(list));
        let first_index = portal_list.first_id();
        let message_input_box = self.text_input(id!(message_input));
        let state = SavedState {
            first_index_and_scroll: Some((first_index, portal_list.scroll_position())),
            message_input_state: message_input_box.save_state(),
            replying_to: tl.replying_to.clone(),
        };
        tl.saved_state = state;
        // Store this Timeline's `TimelineUiState` in the global map of states.
        TIMELINE_STATES.lock().unwrap().insert(tl.room_id.clone(), tl);
    }

    /// Restores the previously-saved visual UI state of this room.
    ///
    /// Note: this accepts a direct reference to the timeline's UI state,
    /// so this function must not try to re-obtain it by accessing `self.tl_state`.
    fn restore_state(&mut self, cx: &mut Cx, tl_state: &mut TimelineUiState) {
        let SavedState {
            first_index_and_scroll,
            message_input_state,
            replying_to,
        } = &mut tl_state.saved_state;
        if let Some((first_index, scroll_from_first_id)) = first_index_and_scroll {
            self.portal_list(id!(timeline.list))
                .set_first_id_and_scroll(*first_index, *scroll_from_first_id);
        } else {
            // If the first index is not set, then the timeline has not yet been scrolled by the user,
            // so we set the portal list to "tail" (track) the bottom of the list.
            self.portal_list(id!(timeline.list)).set_tail_range(true);
        }

        let saved_message_input_state = std::mem::take(message_input_state);
        self.text_input(id!(message_input))
            .restore_state(saved_message_input_state);
        if let Some(replying_to_event) = replying_to.take() {
            self.show_replying_to(cx, replying_to_event);
        } else {
            self.clear_replying_to();
        }
    }

    /// Sets this `RoomScreen` widget to display the timeline for the given room.
    pub fn set_displayed_room(
        &mut self,
        cx: &mut Cx,
        room_id: OwnedRoomId,
        room_name: String,
    ) {
        // If the room is already being displayed, then do nothing.
        if let Some(current_room_id) = &self.room_id {
            if current_room_id.eq(&room_id) {
                return;
            }
        }

        self.hide_timeline();
        let loading_modal = self.modal(id!(loading_modal));
        if loading_modal.is_open() {
            // this will also reset the state of the inner loading modal
            loading_modal.close(cx);
        }
        self.room_name = room_name;
        self.room_id = Some(room_id);
        self.show_timeline(cx);
    }

    /// Sends read receipts based on the current scroll position of the timeline.
    fn send_user_read_receipts_based_on_scroll_pos(
        &mut self,
        cx: &mut Cx,
        actions: &ActionsBuf,
        portal_list: &PortalListRef,
    ) {
        //stopped scrolling
        if portal_list.scrolled(actions) {
            return;
        }
        let first_index = portal_list.first_id();

        let Some(tl_state) = self.tl_state.as_mut() else { return };
        let Some(room_id) = self.room_id.as_ref() else { return };
        if let Some(ref mut index) = tl_state.prev_first_index {
            // to detect change of scroll when scroll ends
            if *index != first_index {
                // scroll changed
                self.fully_read_timer = cx.start_interval(5.0);
                let time_now = std::time::Instant::now();
                if first_index > *index {
                    // Store visible event messages with current time into a hashmap
                    let mut read_receipt_event = None;
                    for r in first_index .. (first_index + portal_list.visible_items() + 1) {
                        if let Some(v) = tl_state.items.get(r) {
                            if let Some(e) = v.as_event().and_then(|f| f.event_id()) {
                                read_receipt_event = Some(e.to_owned());
                                tl_state.read_event_hashmap
                                    .entry(e.to_string())
                                    .or_insert_with(|| (room_id.clone(), e.to_owned(), time_now, false));
                            }
                        }
                    }
                    if let Some(event_id) = read_receipt_event {
                        submit_async_request(MatrixRequest::ReadReceipt { room_id: room_id.clone(), event_id });
                    }
                    let mut fully_read_receipt_event = None;
                    // Implements sending fully read receipts when message is scrolled out of first row
                    for r in *index..first_index {
                        if let Some(v) = tl_state.items.get(r) {
                            if let Some(e) = v.as_event().and_then(|f| f.event_id()) {
                                let mut to_remove = vec![];
                                for (event_id_string, (_, event_id)) in &tl_state.marked_fully_read_queue {
                                    if e == event_id {
                                        fully_read_receipt_event = Some(event_id.clone());
                                        to_remove.push(event_id_string.clone());
                                    }
                                }
                                for r in to_remove {
                                    tl_state.marked_fully_read_queue.remove(&r);
                                }
                            }
                        }
                    }
                    if let Some(event_id) = fully_read_receipt_event {
                        submit_async_request(MatrixRequest::FullyReadReceipt { room_id: room_id.clone(), event_id: event_id.clone()});
                    }
                }
                *index = first_index;
            }
        } else {
            tl_state.prev_first_index = Some(first_index);
        }
    }

    /// Sends a backwards pagination request if the user is scrolling up
    /// and is approaching the top of the timeline.
    fn send_pagination_request_based_on_scroll_pos(
        &mut self,
        _cx: &mut Cx,
        actions: &ActionsBuf,
        portal_list: &PortalListRef,
    ) {
        let Some(tl) = self.tl_state.as_mut() else { return };
        if tl.fully_paginated { return };
        if !portal_list.scrolled(actions) { return };

        let first_index = portal_list.first_id();
        if first_index == 0 && tl.last_scrolled_index > 0 {
            log!("Scrolled up from item {} --> 0, sending back pagination request for room {}",
                tl.last_scrolled_index, tl.room_id,
            );
            submit_async_request(MatrixRequest::PaginateRoomTimeline {
                room_id: tl.room_id.clone(),
                num_events: 50,
                direction: PaginationDirection::Backwards,
            });
        }
        tl.last_scrolled_index = first_index;
    }
}

impl RoomScreenRef {
    /// See [`RoomScreen::set_displayed_room()`].
    pub fn set_displayed_room(
        &self,
        cx: &mut Cx,
        room_id: OwnedRoomId,
        room_name: String,
    ) {
        let Some(mut inner) = self.borrow_mut() else { return };
        inner.set_displayed_room(cx, room_id, room_name);
    }
}

/// A message that is sent from a background async task to a room's timeline view
/// for the purpose of update the Timeline UI contents or metadata.
pub enum TimelineUpdate {
    /// The very first update a given room's timeline receives.
    FirstUpdate {
        /// The initial list of timeline items (events) for a room.
        initial_items: Vector<Arc<TimelineItem>>,
    },
    /// The content of a room's timeline was updated in the background.
    NewItems {
        /// The entire list of timeline items (events) for a room.
        new_items: Vector<Arc<TimelineItem>>,
        /// The range of indices in the `items` list that have been changed in this update
        /// and thus must be removed from any caches of drawn items in the timeline.
        /// Any items outside of this range are assumed to be unchanged and need not be redrawn.
        changed_indices: Range<usize>,
        /// An optimization that informs the UI whether the changes to the timeline
        /// resulted in new items being *appended to the end* of the timeline.
        is_append: bool,
        /// Whether to clear the entire cache of drawn items in the timeline.
        /// This supersedes `index_of_first_change` and is used when the entire timeline is being redrawn.
        clear_cache: bool,
    },
    /// The target event ID was found at the given `index` in the timeline items vector.
    ///
    /// This means that the RoomScreen widget can scroll the timeline up to this event,
    /// and the background `timeline_subscriber_handler` async task can stop looking for this event.
    TargetEventFound {
        target_event_id: OwnedEventId,
        index: usize,
    },
    /// A notice that the background task doing pagination for this room is currently running
    /// a pagination request in the given direction, and is waiting for that request to complete.
    PaginationRunning(PaginationDirection),
    /// An error occurred while paginating the timeline for this room.
    PaginationError {
        error: timeline::Error,
        direction: PaginationDirection,
    },
    /// A notice that the background task doing pagination for this room has become idle,
    /// meaning that it has completed its recent pagination request(s).
    PaginationIdle {
        /// If `true`, the start of the timeline has been reached, meaning that
        /// there is no need to send further pagination requests.
        fully_paginated: bool,
        direction: PaginationDirection,
    },
    /// A notice that event details have been fetched from the server,
    /// including a `result` that indicates whether the request was successful.
    EventDetailsFetched {
        event_id: OwnedEventId,
        result: Result<(), matrix_sdk_ui::timeline::Error>,
    },
    /// A notice that the room's members have been fetched from the server,
    /// though the success or failure of the request is not yet known until the client
    /// requests the member info via a timeline event's `sender_profile()` method.
    RoomMembersFetched,
    /// A notice that one or more requested media items (images, videos, etc.)
    /// that should be displayed in this timeline have now been fetched and are available.
    MediaFetched,
    /// A notice that one or more members of a this room are currently typing.
    TypingUsers {
        /// The list of users (their displayable name) who are currently typing in this room.
        users: Vec<String>,
    },
}

/// The global set of all timeline states, one entry per room.
static TIMELINE_STATES: Mutex<BTreeMap<OwnedRoomId, TimelineUiState>> = Mutex::new(BTreeMap::new());

/// The UI-side state of a single room's timeline, which is only accessed/updated by the UI thread.
///
/// This struct should only include states that need to be persisted for a given room
/// across multiple `Hide`/`Show` cycles of that room's timeline within a RoomScreen.
/// If a state is more temporary and shouldn't be persisted when the timeline is hidden,
/// then it should be stored in the RoomScreen widget itself, not in this struct.
struct TimelineUiState {
    /// The ID of the room that this timeline is for.
    room_id: OwnedRoomId,

    /// Whether this room's timeline has been fully paginated, which means
    /// that the oldest (first) event in the timeline is locally synced and available.
    /// When `true`, further backwards pagination requests will not be sent.
    ///
    /// This must be reset to `false` whenever the timeline is fully cleared.
    fully_paginated: bool,

    /// The list of items (events) in this room's timeline that our client currently knows about.
    items: Vector<Arc<TimelineItem>>,

    /// The range of items (indices in the above `items` list) whose event **contents** have been drawn
    /// since the last update and thus do not need to be re-populated on future draw events.
    ///
    /// This range is partially cleared on each background update (see below) to ensure that
    /// items modified during the update are properly redrawn. Thus, it is a conservative
    /// "cache tracker" that may not include all items that have already been drawn,
    /// but that's okay because big updates that clear out large parts of the rangeset
    /// only occur during back pagination, which is both rare and slow in and of itself.
    /// During typical usage, new events are appended to the end of the timeline,
    /// meaning that the range of already-drawn items doesn't need to be cleared.
    ///
    /// Upon a background update, only item indices greater than or equal to the
    /// `index_of_first_change` are removed from this set.
    content_drawn_since_last_update: RangeSet<usize>,

    /// Same as `content_drawn_since_last_update`, but for the event **profiles** (avatar, username).
    profile_drawn_since_last_update: RangeSet<usize>,

    /// The channel receiver for timeline updates for this room.
    ///
    /// Here we use a synchronous (non-async) channel because the receiver runs
    /// in a sync context and the sender runs in an async context,
    /// which is okay because a sender on an unbounded channel never needs to block.
    update_receiver: crossbeam_channel::Receiver<TimelineUpdate>,

    /// The sender for timeline requests from a RoomScreen showing this room
    /// to the background async task that handles this room's timeline updates.
    request_sender: TimelineRequestSender,

    /// The cache of media items (images, videos, etc.) that appear in this timeline.
    ///
    /// Currently this excludes avatars, as those are shared across multiple rooms.
    media_cache: MediaCache,

    /// Info about the event currently being replied to, if any.
    replying_to: Option<(EventTimelineItem, RepliedToInfo)>,

    /// The states relevant to the UI display of this timeline that are saved upon
    /// a `Hide` action and restored upon a `Show` action.
    saved_state: SavedState,

    /// The state of the message highlight animation.
    ///
    /// We need to run the animation once the scrolling, triggered by the click of of a
    /// a reply preview, ends. so we keep a small state for it.
    /// By default, it starts in Off.
    /// Once the scrolling is started, the state becomes Pending.
    /// If the animation was triggered, the state goes back to Off.
    message_highlight_animation_state: MessageHighlightAnimationState,

    /// The index of the timeline item that was most recently scrolled up past it.
    /// This is used to detect when the user has scrolled up past the second visible item (index 1)
    /// upwards to the first visible item (index 0), which is the top of the timeline,
    /// at which point we submit a backwards pagination request to fetch more events.
    last_scrolled_index: usize,

    prev_first_index: Option<usize>,
    read_event_hashmap: HashMap<String, (OwnedRoomId, OwnedEventId, Instant, bool)>,
    marked_fully_read_queue: HashMap<String, (OwnedRoomId, OwnedEventId)>,
}

#[derive(Default, Debug)]
enum MessageHighlightAnimationState {
    Pending { item_id: usize },
    #[default]
    Off,
}

/// States that are necessary to save in order to maintain a consistent UI display for a timeline.
///
/// These are saved when navigating away from a timeline (upon `Hide`)
/// and restored when navigating back to a timeline (upon `Show`).
#[derive(Default, Debug)]
struct SavedState {
    /// The index of the first item in the timeline's PortalList that is currently visible,
    /// and the scroll offset from the top of the list's viewport to the beginning of that item.
    /// If this is `None`, then the timeline has not yet been scrolled by the user
    /// and the portal list will be set to "tail" (track) the bottom of the list.
    first_index_and_scroll: Option<(usize, f64)>,

    /// The content of the message input box.
    message_input_state: TextInputState,
    /// The event that the user is currently replying to, if any.
    replying_to: Option<(EventTimelineItem, RepliedToInfo)>,
}

/// Returns info about the item in the list of `new_items` that matches the event ID
/// of a visible item in the given `curr_items` list.
///
/// This info includes a tuple of:
/// 1. the index of the item in the current items list,
/// 2. the index of the item in the new items list,
/// 3. the positional "scroll" offset of the corresponding current item in the portal list,
/// 4. the unique event ID of the item.
fn find_new_item_matching_current_item(
    cx: &mut Cx,
    portal_list: &PortalListRef,
    starting_at_curr_idx: usize,
    curr_items: &Vector<Arc<TimelineItem>>,
    new_items: &Vector<Arc<TimelineItem>>,
) -> Option<(usize, usize, f64, OwnedEventId)> {
    let mut curr_item_focus = curr_items.focus();
    let mut idx_curr = starting_at_curr_idx;
    let mut curr_items_with_ids: Vec<(usize, OwnedEventId)> = Vec::with_capacity(
        portal_list.visible_items()
    );

    // Find all items with real event IDs that are currently visible in the portal list.
    // TODO: if this is slow, we could limit it to 3-5 events at the most.
    if curr_items_with_ids.len() <= portal_list.visible_items() {
        while let Some(curr_item) = curr_item_focus.get(idx_curr) {
            if let Some(event_id) = curr_item.as_event().and_then(|ev| ev.event_id()) {
                curr_items_with_ids.push((idx_curr, event_id.to_owned()));
            }
            if curr_items_with_ids.len() >= portal_list.visible_items() {
                break;
            }
            idx_curr += 1;
        }
    }

    // Find a new item that has the same real event ID as any of the current items.
    for (idx_new, new_item) in new_items.iter().enumerate() {
        let Some(event_id) = new_item.as_event().and_then(|ev| ev.event_id()) else {
            continue;
        };
        if let Some((idx_curr, _)) = curr_items_with_ids
            .iter()
            .find(|(_, ev_id)| ev_id == event_id)
        {
            // Not all items in the portal list are guaranteed to have a position offset,
            // some may be zeroed-out, so we need to account for that possibility by only
            // using events that have a real non-zero area
            if let Some(pos_offset) = portal_list.position_of_item(cx, *idx_curr) {
                log!("Found matching event ID {event_id} at index {idx_new} in new items list, corresponding to current item index {idx_curr} at pos offset {pos_offset}");
                return Some((*idx_curr, idx_new, pos_offset, event_id.to_owned()));
            }
        }
    }

    None
}

#[derive(Debug, Default, Clone, Copy, PartialEq, Eq)]
struct ItemDrawnStatus {
    /// Whether the profile info (avatar and displayable username) were drawn for this item.
    profile_drawn: bool,
    /// Whether the content of the item was drawn (e.g., the message text, image, video, sticker, etc).
    content_drawn: bool,
}
impl ItemDrawnStatus {
    /// Returns a new `ItemDrawnStatus` with both `profile_drawn` and `content_drawn` set to `false`.
    const fn new() -> Self {
        Self {
            profile_drawn: false,
            content_drawn: false,
        }
    }
    /// Returns a new `ItemDrawnStatus` with both `profile_drawn` and `content_drawn` set to `true`.
    const fn both_drawn() -> Self {
        Self {
            profile_drawn: true,
            content_drawn: true,
        }
    }
}

/// Abstracts over a message or sticker that can be displayed in a timeline.
pub enum MessageOrSticker<'e> {
    Message(&'e timeline::Message),
    Sticker(&'e StickerEventContent),
}
impl MessageOrSticker<'_> {
    /// Returns the type of this message or sticker.
    pub fn get_type(&self) -> MessageOrStickerType {
        match self {
            Self::Message(msg) => match msg.msgtype() {
                MessageType::Audio(audio) => MessageOrStickerType::Audio(audio),
                MessageType::Emote(emote) => MessageOrStickerType::Emote(emote),
                MessageType::File(file) => MessageOrStickerType::File(file),
                MessageType::Image(image) => MessageOrStickerType::Image(image),
                MessageType::Location(location) => MessageOrStickerType::Location(location),
                MessageType::Notice(notice) => MessageOrStickerType::Notice(notice),
                MessageType::ServerNotice(server_notice) => MessageOrStickerType::ServerNotice(server_notice),
                MessageType::Text(text) => MessageOrStickerType::Text(text),
                MessageType::Video(video) => MessageOrStickerType::Video(video),
                MessageType::VerificationRequest(verification_request) => MessageOrStickerType::VerificationRequest(verification_request),
                MessageType::_Custom(custom) => MessageOrStickerType::_Custom(custom),
                _ => MessageOrStickerType::Unknown,
            },
            Self::Sticker(sticker) => MessageOrStickerType::Sticker(sticker),
        }
    }

    /// Returns the body of this message or sticker, which is a text representation of its content.
    pub fn body(&self) -> &str {
        match self {
            Self::Message(msg) => msg.body(),
            Self::Sticker(sticker) => sticker.body.as_str(),
        }
    }
    /// Returns the event that this message is replying to, if any.
    ///
    /// Returns `None` for stickers.
    pub fn in_reply_to(&self) -> Option<&InReplyToDetails> {
        match self {
            Self::Message(msg) => msg.in_reply_to(),
            _ => None,
        }
    }
}

/// Abstracts over the different types of messages or stickers that can be displayed in a timeline.
pub enum MessageOrStickerType<'e> {
    /// An audio message.
    Audio(&'e AudioMessageEventContent),
    /// An emote message.
    Emote(&'e EmoteMessageEventContent),
    /// A file message.
    File(&'e FileMessageEventContent),
    /// An image message.
    Image(&'e ImageMessageEventContent),
    /// A location message.
    Location(&'e LocationMessageEventContent),
    /// A notice message.
    Notice(&'e NoticeMessageEventContent),
    /// A server notice message.
    ServerNotice(&'e ServerNoticeMessageEventContent),
    /// A text message.
    Text(&'e TextMessageEventContent),
    /// A video message.
    Video(&'e VideoMessageEventContent),
    /// A request to initiate a key verification.
    VerificationRequest(&'e KeyVerificationRequestEventContent),
    /// A custom message.
    _Custom(&'e CustomEventContent),
    /// A sticker message.
    Sticker(&'e StickerEventContent),
    Unknown,
}
impl MessageOrStickerType<'_> {
    /// Returns details of the image for this message or sticker, if it contains one.
    pub fn get_image_info(&self) -> Option<(Option<ImageInfo>, MediaSource)> {
        match self {
            Self::Image(image) => Some((
                image.info.clone().map(|info| *info),
                image.source.clone(),
            )),
            Self::Sticker(sticker) => Some((
                Some(sticker.info.clone()),
                sticker.source.clone().into(),
            )),
            _ => None,
        }
    }

    pub fn as_str(&self) -> &'static str {
        match self {
            Self::Audio(_) => "Audio",
            Self::Emote(_) => "Emote",
            Self::File(_) => "File",
            Self::Image(_) => "Image",
            Self::Location(_) => "Location",
            Self::Notice(_) => "Notice",
            Self::ServerNotice(_) => "ServerNotice",
            Self::Text(_) => "Text",
            Self::Video(_) => "Video",
            Self::VerificationRequest(_) => "VerificationRequest",
            Self::_Custom(_) => "Custom",
            Self::Sticker(_) => "Sticker",
            Self::Unknown => "Unknown",
        }
    }
}


/// Creates, populates, and adds a Message liveview widget to the given `PortalList`
/// with the given `item_id`.
///
/// The content of the returned `Message` widget is populated with data from a message
/// or sticker and its containing `EventTimelineItem`.
fn populate_message_view(
    cx: &mut Cx2d,
    list: &mut PortalList,
    item_id: usize,
    room_id: &OwnedRoomId,
    event_tl_item: &EventTimelineItem,
    message: MessageOrSticker,
    prev_event: Option<&Arc<TimelineItem>>,
    media_cache: &mut MediaCache,
    item_drawn_status: ItemDrawnStatus,
    room_screen_widget_uid: WidgetUid
) -> (WidgetRef, ItemDrawnStatus) {
    let mut new_drawn_status = item_drawn_status;

    let ts_millis = event_tl_item.timestamp();

    let mut is_notice = false; // whether this message is a Notice
    let mut is_server_notice = false; // whether this message is a Server Notice

    // Determine whether we can use a more compact UI view that hides the user's profile info
    // if the previous message (including stickers) was sent by the same user within 10 minutes.
    let use_compact_view = match prev_event.map(|p| p.kind()) {
        Some(TimelineItemKind::Event(prev_event_tl_item)) => match prev_event_tl_item.content() {
            TimelineItemContent::Message(_) | TimelineItemContent::Sticker(_) => {
                let prev_msg_sender = prev_event_tl_item.sender();
                prev_msg_sender == event_tl_item.sender()
                    && ts_millis.0
                        .checked_sub(prev_event_tl_item.timestamp().0)
                        .map_or(false, |d| d < uint!(600000)) // 10 mins in millis
            }
            _ => false,
        },
        _ => false,
    };

    // Sometimes we need to call this up-front, so we save the result in this variable
    // to avoid having to call it twice.
    let mut set_username_and_get_avatar_retval = None;
    let (item, used_cached_item) = match message.get_type() {
        MessageOrStickerType::Text(TextMessageEventContent { body, formatted, .. }) => {
            let template = if use_compact_view {
                live_id!(CondensedMessage)
            } else {
                live_id!(Message)
            };
            let (item, existed) = list.item_with_existed(cx, item_id, template);
            item.avatar_row(id!(avatar_row)).set_avatar_row(cx, room_id, event_tl_item.event_id(), event_tl_item.read_receipts());

            if existed && item_drawn_status.content_drawn {
                (item, true)
            } else {
                populate_text_message_content(
                    &item.html_or_plaintext(id!(content.message)),
                    body,
                    formatted.as_ref(),
                );
                new_drawn_status.content_drawn = true;
                (item, false)
            }
        }
        // A notice message is just a message sent by an automated bot,
        // so we treat it just like a message but use a different font color.
        MessageOrStickerType::Notice(NoticeMessageEventContent { body, formatted, .. }) => {
            is_notice = true;
            let template = if use_compact_view {
                live_id!(CondensedMessage)
            } else {
                live_id!(Message)
            };
            let (item, existed) = list.item_with_existed(cx, item_id, template);
            item.avatar_row(id!(avatar_row)).set_avatar_row(cx, room_id, event_tl_item.event_id(), event_tl_item.read_receipts());
            if existed && item_drawn_status.content_drawn {
                (item, true)
            } else {
                let html_or_plaintext_ref = item.html_or_plaintext(id!(content.message));
                html_or_plaintext_ref.apply_over(cx, live!(
                    html_view = {
                        html = {
                            font_color: (MESSAGE_NOTICE_TEXT_COLOR),
                            draw_normal:      { color: (MESSAGE_NOTICE_TEXT_COLOR), }
                            draw_italic:      { color: (MESSAGE_NOTICE_TEXT_COLOR), }
                            draw_bold:        { color: (MESSAGE_NOTICE_TEXT_COLOR), }
                            draw_bold_italic: { color: (MESSAGE_NOTICE_TEXT_COLOR), }
                        }
                    }
                ));
                populate_text_message_content(
                    &html_or_plaintext_ref,
                    body,
                    formatted.as_ref(),
                );
                new_drawn_status.content_drawn = true;
                (item, false)
            }
        }
        MessageOrStickerType::ServerNotice(sn) => {
            is_server_notice = true;
            let (item, existed) = list.item_with_existed(cx, item_id, live_id!(Message));
            item.avatar_row(id!(avatar_row)).set_avatar_row(cx, room_id, event_tl_item.event_id(), event_tl_item.read_receipts());

            if existed && item_drawn_status.content_drawn {
                (item, true)
            } else {
                let html_or_plaintext_ref = item.html_or_plaintext(id!(content.message));
                html_or_plaintext_ref.apply_over(cx, live!(
                    html_view = {
                        html = {
                            font_color: (COLOR_DANGER_RED),
                            draw_normal:      { color: (COLOR_DANGER_RED), }
                            draw_italic:      { color: (COLOR_DANGER_RED), }
                            draw_bold:        { color: (COLOR_DANGER_RED), }
                            draw_bold_italic: { color: (COLOR_DANGER_RED), }
                        }
                    }
                ));
                let formatted = format!(
                    "<b>Server notice:</b> {}\n\n<i>Notice type:</i>: {}{}{}",
                    sn.body,
                    sn.server_notice_type.as_str(),
                    sn.limit_type.as_ref()
                        .map(|l| format!("\n<i>Limit type:</i> {}", l.as_str()))
                        .unwrap_or_default(),
                    sn.admin_contact.as_ref()
                        .map(|c| format!("\n<i>Admin contact:</i> {}", c))
                        .unwrap_or_default(),
                );
                populate_text_message_content(
                    &html_or_plaintext_ref,
                    &sn.body,
                    Some(&FormattedBody {
                        format: MessageFormat::Html,
                        body: formatted,
                    }),
                );
                new_drawn_status.content_drawn = true;
                (item, false)
            }
        }
        // An emote is just like a message but is prepended with the user's name
        // to indicate that it's an "action" that the user is performing.
        MessageOrStickerType::Emote(EmoteMessageEventContent { body, formatted, .. }) => {
            let template = if use_compact_view {
                live_id!(CondensedMessage)
            } else {
                live_id!(Message)
            };
            let (item, existed) = list.item_with_existed(cx, item_id, template);
            if existed && item_drawn_status.content_drawn {
                (item, true)
            } else {
                // Draw the profile up front here because we need the username for the emote body.
                let (username, profile_drawn) = item.avatar(id!(profile.avatar)).set_avatar_and_get_username(
                    cx,
                    room_id,
                    event_tl_item.sender(),
                    Some(event_tl_item.sender_profile()),
                    event_tl_item.event_id(),
                );

                // Prepend a "* <username> " to the emote body, as suggested by the Matrix spec.
                let (body, formatted) = if let Some(fb) = formatted.as_ref() {
                    (
                        Cow::from(&fb.body),
                        Some(FormattedBody {
                            format: fb.format.clone(),
                            body: format!("* {} {}", &username, &fb.body),
                        })
                    )
                } else {
                    (Cow::from(format!("* {} {}", &username, body)), None)
                };
                populate_text_message_content(
                    &item.html_or_plaintext(id!(content.message)),
                    &body,
                    formatted.as_ref(),
                );
                set_username_and_get_avatar_retval = Some((username, profile_drawn));
                new_drawn_status.content_drawn = true;
                (item, false)
            }
        }
        // Handle images and sticker messages that are static images.
        mtype @ MessageOrStickerType::Image(_) | mtype @ MessageOrStickerType::Sticker(_) => {
            let template = if use_compact_view {
                live_id!(CondensedImageMessage)
            } else {
                live_id!(ImageMessage)
            };
            let (item, existed) = list.item_with_existed(cx, item_id, template);
            if existed && item_drawn_status.content_drawn {
                (item, true)
            } else {
                let image_info = mtype.get_image_info();
                let is_image_fully_drawn = populate_image_message_content(
                    cx,
                    &item.text_or_image(id!(content.message)),
                    image_info,
                    message.body(),
                    media_cache,
                );
                new_drawn_status.content_drawn = is_image_fully_drawn;
                (item, false)
            }
        }
        MessageOrStickerType::Location(location) => {
            let template = if use_compact_view {
                live_id!(CondensedMessage)
            } else {
                live_id!(Message)
            };
            let (item, existed) = list.item_with_existed(cx, item_id, template);
            if existed && item_drawn_status.content_drawn {
                (item, true)
            } else {
                let is_location_fully_drawn = populate_location_message_content(
                    &item.html_or_plaintext(id!(content.message)),
                    location,
                );
                new_drawn_status.content_drawn = is_location_fully_drawn;
                (item, false)
            }
        }
        MessageOrStickerType::File(file_content) => {
            let template = if use_compact_view {
                live_id!(CondensedMessage)
            } else {
                live_id!(Message)
            };
            let (item, existed) = list.item_with_existed(cx, item_id, template);
            if existed && item_drawn_status.content_drawn {
                (item, true)
            } else {
                new_drawn_status.content_drawn = populate_file_message_content(
                    &item.html_or_plaintext(id!(content.message)),
                    file_content,
                );
                (item, false)
            }
        }
        MessageOrStickerType::Audio(audio) => {
            let template = if use_compact_view {
                live_id!(CondensedMessage)
            } else {
                live_id!(Message)
            };
            let (item, existed) = list.item_with_existed(cx, item_id, template);
            if existed && item_drawn_status.content_drawn {
                (item, true)
            } else {
                new_drawn_status.content_drawn = populate_audio_message_content(
                    &item.html_or_plaintext(id!(content.message)),
                    audio,
                );
                (item, false)
            }
        }
        MessageOrStickerType::Video(video) => {
            let template = if use_compact_view {
                live_id!(CondensedMessage)
            } else {
                live_id!(Message)
            };
            let (item, existed) = list.item_with_existed(cx, item_id, template);
            if existed && item_drawn_status.content_drawn {
                (item, true)
            } else {
                new_drawn_status.content_drawn = populate_video_message_content(
                    &item.html_or_plaintext(id!(content.message)),
                    video,
                );
                (item, false)
            }
        }
        MessageOrStickerType::VerificationRequest(verification) => {
            let template = live_id!(Message);
            let (item, existed) = list.item_with_existed(cx, item_id, template);
            if existed && item_drawn_status.content_drawn {
                (item, true)
            } else {
                // Use `FormattedBody` to hold our custom summary of this verification request.
                let formatted = FormattedBody {
                    format: MessageFormat::Html,
                    body: format!(
                        "<i>Sent a <b>verification request</b> to {}.<br>(Supported methods: {})</i>",
                        verification.to,
                        verification.methods
                            .iter()
                            .map(|m| m.as_str())
                            .collect::<Vec<_>>()
                            .join(", "),
                    ),
                };

                populate_text_message_content(
                    &item.html_or_plaintext(id!(content.message)),
                    &verification.body,
                    Some(&formatted),
                );
                new_drawn_status.content_drawn = true;
                (item, false)
            }
        }
        other => {
            let (item, existed) = list.item_with_existed(cx, item_id, live_id!(Message));
            if existed && item_drawn_status.content_drawn {
                (item, true)
            } else {
                let kind = other.as_str();
                item.label(id!(content.message))
                    .set_text(&format!("[Unsupported ({kind})] {}", message.body()));
                new_drawn_status.content_drawn = true;
                (item, false)
            }
        }
    };

    let mut replied_to_event_id = None;

    // If we didn't use a cached item, we need to draw all other message content: the reply preview and reactions.
    if !used_cached_item {
        draw_reactions(cx, &item, event_tl_item.reactions(), item_id);
        let (is_reply_fully_drawn, replied_to_ev_id) = draw_replied_to_message(
            cx,
            &item.view(id!(replied_to_message)),
            room_id,
            message.in_reply_to(),
            event_tl_item.event_id(),
        );
        replied_to_event_id = replied_to_ev_id;
        // The content is only considered to be fully drawn if the logic above marked it as such
        // *and* if the reply preview was also fully drawn.
        new_drawn_status.content_drawn &= is_reply_fully_drawn;
    }

    // If `used_cached_item` is false, we should always redraw the profile, even if profile_drawn is true.
    let skip_draw_profile =
        use_compact_view || (used_cached_item && item_drawn_status.profile_drawn);
    if skip_draw_profile {
        // log!("\t --> populate_message_view(): SKIPPING profile draw for item_id: {item_id}");
        new_drawn_status.profile_drawn = true;
    } else {
        // log!("\t --> populate_message_view(): DRAWING  profile draw for item_id: {item_id}");
        let username_label = item.label(id!(content.username));

        if !is_server_notice { // the normal case
            let (username, profile_drawn) = set_username_and_get_avatar_retval.unwrap_or_else(||
                item.avatar(id!(profile.avatar)).set_avatar_and_get_username(
                    cx,
                    room_id,
                    event_tl_item.sender(),
                    Some(event_tl_item.sender_profile()),
                    event_tl_item.event_id(),
                )
            );
            if is_notice {
                username_label.apply_over(cx, live!(
                    draw_text: {
                        color: (MESSAGE_NOTICE_TEXT_COLOR),
                    }
                ));
            }
            username_label.set_text(&username);
            new_drawn_status.profile_drawn = profile_drawn;
        }
        else {
            // Server notices are drawn with a red color avatar background and username.
            let avatar = item.avatar(id!(profile.avatar));
            avatar.show_text(None, "⚠");
            avatar.apply_over(cx, live!(
                text_view = {
                    draw_bg: { background_color: (COLOR_DANGER_RED), }
                }
            ));
            username_label.set_text("Server notice");
            username_label.apply_over(cx, live!(
                draw_text: {
                    color: (COLOR_DANGER_RED),
                }
            ));
            new_drawn_status.profile_drawn = true;
        }
    }

    // If we've previously drawn the item content, skip all other steps.
    if used_cached_item && item_drawn_status.content_drawn && item_drawn_status.profile_drawn {
        return (item, new_drawn_status);
    }

    // Set the Message widget's metadata for reply-handling purposes.
    item.as_message().set_data(
        event_tl_item.can_be_replied_to(),
        item_id,
        replied_to_event_id,
        room_screen_widget_uid,
        match message {
            MessageOrSticker::Message(msg) => does_message_mention_current_user(msg),
            MessageOrSticker::Sticker(_) => false, // Stickers can't mention users.
        }
    );

    // Set the timestamp.
    if let Some(dt) = unix_time_millis_to_datetime(&ts_millis) {
        // format as AM/PM 12-hour time
        item.label(id!(profile.timestamp))
            .set_text(&format!("{}", dt.time().format("%l:%M %P")));
        if !use_compact_view {
            item.label(id!(profile.datestamp))
                .set_text(&format!("{}", dt.date_naive()));
        }
    } else {
        item.label(id!(profile.timestamp))
            .set_text(&format!("{}", ts_millis.get()));
    }

    (item, new_drawn_status)
}


/// Returns `true` if the given message mentions the current user.
fn does_message_mention_current_user(
    message: &timeline::Message,
) -> bool {
    let Some(client) = get_client() else {
        return false;
    };
    let Some(current_user_id) = client.user_id() else {
        return false;
    };

    // This covers both direct mentions ("@user") and a replied-to message.
    message.mentions().is_some_and(
        |mentions| mentions.user_ids.contains(current_user_id)
    )
}

/// Draws the Html or plaintext body of the given Text or Notice message into the `message_content_widget`.
fn populate_text_message_content(
    message_content_widget: &HtmlOrPlaintextRef,
    body: &str,
    formatted_body: Option<&FormattedBody>,
) {
    if let Some(formatted_body) = formatted_body.as_ref()
        .and_then(|fb| (fb.format == MessageFormat::Html).then(|| fb.body.clone()))
    {
        message_content_widget.show_html(utils::linkify(formatted_body.as_ref()));
    } else {
        match utils::linkify(body) {
            Cow::Owned(linkified_html) => message_content_widget.show_html(&linkified_html),
            Cow::Borrowed(plaintext) => message_content_widget.show_plaintext(plaintext),
        }
    }
}

/// Draws the given image message's content into the `message_content_widget`.
///
/// Returns whether the image message content was fully drawn.
fn populate_image_message_content(
    cx: &mut Cx2d,
    text_or_image_ref: &TextOrImageRef,
    image_info_source: Option<(Option<ImageInfo>, MediaSource)>,
    body: &str,
    media_cache: &mut MediaCache,
) -> bool {
    // We don't use thumbnails, as their resolution is too low to be visually useful.
    // We also don't trust the provided mimetype, as it can be incorrect.
    let (mimetype, _width, _height) = image_info_source.as_ref()
        .and_then(|(info, _)| info.as_ref()
            .map(|info| (info.mimetype.as_deref(), info.width, info.height))
        )
        .unwrap_or_default();

    // If we have a known mimetype and it's not an image (e.g., an animated)
    // then show a message about it being unsupported.
    if let Some(mime) = mimetype.as_ref() {
        if ImageFormat::from_mimetype(mime).is_none() {
            text_or_image_ref.show_text(format!(
                "{body}\n\nImages/Stickers of type {mime:?} are not yet supported.",
            ));
            return true;
        }
    }

    match image_info_source.map(|(_, source)| source) {
        Some(MediaSource::Plain(mxc_uri)) => {
            // now that we've obtained the image URI and its metadata, try to fetch the image.
            match media_cache.try_get_media_or_fetch(mxc_uri.clone(), None) {
                MediaCacheEntry::Loaded(data) => {
                    let show_image_result = text_or_image_ref.show_image(|img| {
                        utils::load_png_or_jpg(&img, cx, &data)
                            .map(|()| img.size_in_pixels(cx).unwrap())
                    });
                    if let Err(e) = show_image_result {
                        let err_str = format!("{body}\n\nFailed to display image: {e:?}");
                        error!("{err_str}");
                        text_or_image_ref.show_text(&err_str);
                    }

                    // We're done drawing the image message content, so mark it as fully drawn.
                    true
                }
                MediaCacheEntry::Requested => {
                    text_or_image_ref.show_text(format!("{body}\n\nFetching image from {:?}", mxc_uri));
                    // Do not consider this image as being fully drawn, as we're still fetching it.
                    false
                }
                MediaCacheEntry::Failed => {
                    text_or_image_ref
                        .show_text(format!("{body}\n\nFailed to fetch image from {:?}", mxc_uri));
                    // For now, we consider this as being "complete". In the future, we could support
                    // retrying to fetch the image on a user click/tap.
                    true
                }
            }
        }
        Some(MediaSource::Encrypted(encrypted)) => {
            text_or_image_ref.show_text(format!(
                "{body}\n\n[TODO] fetch encrypted image at {:?}",
                encrypted.url
            ));
            // We consider this as "fully drawn" since we don't yet support encryption.
            true
        }
        None => {
            text_or_image_ref.show_text("{body}\n\nImage message had no source URL.");
            true
        }

    }
}


/// Draws a file message's content into the given `message_content_widget`.
///
/// Returns whether the file message content was fully drawn.
fn populate_file_message_content(
    message_content_widget: &HtmlOrPlaintextRef,
    file_content: &FileMessageEventContent,
) -> bool {
    // Display the file name, human-readable size, caption, and a button to download it.
    let filename = file_content.filename();
    let size = file_content
        .info
        .as_ref()
        .and_then(|info| info.size)
        .map(|bytes| format!("  ({})", ByteSize::b(bytes.into())))
        .unwrap_or_default();
    let caption = file_content.formatted_caption()
        .map(|fb| format!("<br><i>{}</i>", fb.body))
        .or_else(|| file_content.caption().map(|c| format!("<br><i>{c}</i>")))
        .unwrap_or_default();

    // TODO: add a button to download the file

    message_content_widget.show_html(format!(
        "<b>{filename}</b>{size}{caption}<br> → <i>File download not yet supported.</i>"
    ));
    true
}

/// Draws an audio message's content into the given `message_content_widget`.
///
/// Returns whether the audio message content was fully drawn.
fn populate_audio_message_content(
    message_content_widget: &HtmlOrPlaintextRef,
    audio: &AudioMessageEventContent,
) -> bool {
    // Display the file name, human-readable size, caption, and a button to download it.
    let filename = audio.filename();
    let (duration, mime, size) = audio
        .info
        .as_ref()
        .map(|info| (
            info.duration
                .map(|d| format!("  {:.2} sec,", d.as_secs_f64()))
                .unwrap_or_default(),
            info.mimetype
                .as_ref()
                .map(|m| format!("  {m},"))
                .unwrap_or_default(),
            info.size
                .map(|bytes| format!("  ({}),", ByteSize::b(bytes.into())))
                .unwrap_or_default(),
        ))
        .unwrap_or_default();
    let caption = audio.formatted_caption()
        .map(|fb| format!("<br><i>{}</i>", fb.body))
        .or_else(|| audio.caption().map(|c| format!("<br><i>{c}</i>")))
        .unwrap_or_default();

    // TODO: add an audio to play the audio file

    message_content_widget.show_html(format!(
        "Audio: <b>{filename}</b>{mime}{duration}{size}{caption}<br> → <i>Audio playback not yet supported.</i>"
    ));
    true
}


/// Draws a video message's content into the given `message_content_widget`.
///
/// Returns whether the video message content was fully drawn.
fn populate_video_message_content(
    message_content_widget: &HtmlOrPlaintextRef,
    video: &VideoMessageEventContent,
) -> bool {
    // Display the file name, human-readable size, caption, and a button to download it.
    let filename = video.filename();
    let (duration, mime, size, dimensions) = video
        .info
        .as_ref()
        .map(|info| (
            info.duration
                .map(|d| format!("  {:.2} sec,", d.as_secs_f64()))
                .unwrap_or_default(),
            info.mimetype
                .as_ref()
                .map(|m| format!("  {m},"))
                .unwrap_or_default(),
            info.size
                .map(|bytes| format!("  ({}),", ByteSize::b(bytes.into())))
                .unwrap_or_default(),
            info.width.and_then(|width|
                info.height.map(|height| format!("  {width}x{height},"))
            ).unwrap_or_default(),
        ))
        .unwrap_or_default();
    let caption = video.formatted_caption()
        .map(|fb| format!("<br><i>{}</i>", fb.body))
        .or_else(|| video.caption().map(|c| format!("<br><i>{c}</i>")))
        .unwrap_or_default();

    // TODO: add an video to play the video file

    message_content_widget.show_html(format!(
        "Video: <b>{filename}</b>{mime}{duration}{size}{dimensions}{caption}<br> → <i>Video playback not yet supported.</i>"
    ));
    true
}



/// Draws the given location message's content into the `message_content_widget`.
///
/// Returns whether the location message content was fully drawn.
fn populate_location_message_content(
    message_content_widget: &HtmlOrPlaintextRef,
    location: &LocationMessageEventContent,
) -> bool {
    let coords = location.geo_uri
        .get(GEO_URI_SCHEME.len() ..)
        .and_then(|s| {
            let mut iter = s.split(',');
            if let (Some(lat), Some(long)) = (iter.next(), iter.next()) {
                Some((lat, long))
            } else {
                None
            }
        });
    if let Some((lat, long)) = coords {
        let short_lat = lat.find('.').and_then(|dot| lat.get(..dot + 7)).unwrap_or(lat);
        let short_long = long.find('.').and_then(|dot| long.get(..dot + 7)).unwrap_or(long);
        let html_body = format!(
            "Location: {short_lat},{short_long}\
            <p><a href=\"https://www.openstreetmap.org/?mlat={lat}&amp;mlon={long}#map=15/{lat}/{long}\">Open in OpenStreetMap</a></p>\
            <p><a href=\"https://www.google.com/maps/search/?api=1&amp;query={lat},{long}\">Open in Google Maps</a></p>\
            <p><a href=\"https://maps.apple.com/?ll={lat},{long}&amp;q={lat},{long}\">Open in Apple Maps</a></p>",
        );
        message_content_widget.show_html(html_body);
    } else {
        message_content_widget.show_html(
            format!("<i>[Location invalid]</i> {}", location.body)
        );
    }

    // Currently we do not fetch location thumbnail previews, so we consider this as fully drawn.
    // In the future, when we do support this, we'll return false until the thumbnail is fetched,
    // at which point we can return true.
    true
}

/// Draws a ReplyPreview above a message if it was in-reply to another message.
///
/// If the given `in_reply_to` details are `None`,
/// this function will mark the ReplyPreview as non-visible and consider it fully drawn.
///
/// Returns whether the in-reply-to information was available and fully drawn,
/// i.e., whether it can be considered as cached and not needing to be redrawn later.
fn draw_replied_to_message(
    cx: &mut Cx2d,
    replied_to_message_view: &ViewRef,
    room_id: &OwnedRoomId,
    in_reply_to: Option<&InReplyToDetails>,
    message_event_id: Option<&EventId>,
) -> (bool, Option<OwnedEventId>) {
    let fully_drawn: bool;
    let show_reply: bool;
    let mut replied_to_event_id = None;

    if let Some(in_reply_to_details) = in_reply_to {
        replied_to_event_id = Some(in_reply_to_details.event_id.to_owned());
        show_reply = true;

        match &in_reply_to_details.event {
            TimelineDetails::Ready(replied_to_event) => {
                let (in_reply_to_username, is_avatar_fully_drawn) = 
                    replied_to_message_view
                        .avatar(id!(replied_to_message_content.reply_preview_avatar))
                        .set_avatar_and_get_username(
                            cx,
                            room_id,
                            replied_to_event.sender(),
                            Some(replied_to_event.sender_profile()),
                            Some(in_reply_to_details.event_id.as_ref()),
                        );

                fully_drawn = is_avatar_fully_drawn;

                replied_to_message_view
                    .label(id!(replied_to_message_content.reply_preview_username))
                    .set_text(in_reply_to_username.as_str());
                let msg_body = replied_to_message_view.html_or_plaintext(id!(reply_preview_body));
                populate_preview_of_timeline_item(
                    &msg_body,
                    replied_to_event.content(),
                    &in_reply_to_username,
                );
            }
            TimelineDetails::Error(_e) => {
                fully_drawn = true;
                replied_to_message_view
                    .label(id!(replied_to_message_content.reply_preview_username))
                    .set_text("[Error fetching username]");
                replied_to_message_view
                    .avatar(id!(replied_to_message_content.reply_preview_avatar))
                    .show_text(None, "?");
                replied_to_message_view
                    .html_or_plaintext(id!(replied_to_message_content.reply_preview_body))
                    .show_plaintext("[Error fetching replied-to event]");
            }
            status @ TimelineDetails::Pending | status @ TimelineDetails::Unavailable => {
                // We don't have the replied-to message yet, so we can't fully draw the preview.
                fully_drawn = false;
                replied_to_message_view
                    .label(id!(replied_to_message_content.reply_preview_username))
                    .set_text("[Loading username...]");
                replied_to_message_view
                    .avatar(id!(replied_to_message_content.reply_preview_avatar))
                    .show_text(None, "?");
                replied_to_message_view
                    .html_or_plaintext(id!(replied_to_message_content.reply_preview_body))
                    .show_plaintext("[Loading replied-to message...]");

                // Confusingly, we need to fetch the details of the `message` (the event that is the reply),
                // not the details of the original event that this `message` is replying to.
                if matches!(status, TimelineDetails::Unavailable) {
                    if let Some(event_id) = message_event_id {
                        submit_async_request(MatrixRequest::FetchDetailsForEvent {
                            room_id: room_id.to_owned(),
                            event_id: event_id.to_owned(),
                        });
                    }
                }
            }
        }
    } else {
        // This message was not in reply to another message, so we don't need to show a reply.
        show_reply = false;
        fully_drawn = true;
    }

    replied_to_message_view.set_visible(show_reply);
    (fully_drawn, replied_to_event_id)
}

fn populate_preview_of_timeline_item(
    widget_out: &HtmlOrPlaintextRef,
    timeline_item_content: &TimelineItemContent,
    sender_username: &str,
) {
    if let TimelineItemContent::Message(m) = timeline_item_content {
        match m.msgtype() {
            MessageType::Text(TextMessageEventContent { body, formatted, .. })
            | MessageType::Notice(NoticeMessageEventContent { body, formatted, .. }) => {
                return populate_text_message_content(widget_out, body, formatted.as_ref());
            }
            _ => { } // fall through to the general case for all timeline items below.
        }
    }
    let html = text_preview_of_timeline_item(timeline_item_content, sender_username)
        .format_with(sender_username);
    widget_out.show_html(html);
}

/// Draws the reactions beneath the given `message_item`.
fn draw_reactions(
    _cx: &mut Cx2d,
    message_item: &WidgetRef,
    reactions: &ReactionsByKeyBySender,
    id: usize,
) {
    const DRAW_ITEM_ID_REACTION: bool = false;
    if reactions.is_empty() && !DRAW_ITEM_ID_REACTION {
        return;
    }

    // The message annotations view is invisible by default, so we must set it to visible
    // now that we know there are reactions to show.
    message_item
        .view(id!(content.message_annotations))
        .set_visible(true);

    let mut label_text = String::new();
    for (reaction_raw, reaction_senders) in reactions.iter() {
        // Just take the first char of the emoji, which ignores any variant selectors.
        let reaction_first_char = reaction_raw.chars().next().map(|c| c.to_string());
        let reaction_str = reaction_first_char.as_deref().unwrap_or(reaction_raw);
        let text_to_display = emojis::get(reaction_str)
            .and_then(|e| e.shortcode())
            .unwrap_or(reaction_raw);
        let count = reaction_senders.len();
        // log!("Found reaction {:?} with count {}", text_to_display, count);
        label_text = format!("{label_text}<i>:{}:</i> <b>{}</b> ", text_to_display, count);
    }

    // Debugging: draw the item ID as a reaction
    if DRAW_ITEM_ID_REACTION {
        label_text = format!("{label_text}<i>ID: {}</i>", id);
    }

    let html_reaction_view = message_item.html(id!(message_annotations.html_content));
    html_reaction_view.set_text(&label_text);
}

/// A trait for abstracting over the different types of timeline events
/// that can be displayed in a `SmallStateEvent` widget.
trait SmallStateEventContent {
    /// Populates the *content* (not the profile) of the given `item` with data from
    /// the given `event_tl_item` and `self` (the specific type of event content).
    ///
    /// ## Arguments
    /// * `item`: a `SmallStateEvent` widget that has already been added to
    ///    the given `PortalList` at the given `item_id`.
    ///    This function may either modify that item or completely replace it
    ///    with a different widget if needed.
    /// * `item_drawn_status`: the old (prior) drawn status of the item.
    /// * `new_drawn_status`: the new drawn status of the item, which may have already
    ///    been updated to reflect the item's profile having been drawn right before this function.
    ///
    /// ## Return
    /// Returns a tuple of the drawn `item` and its `new_drawn_status`.
    fn populate_item_content(
        &self,
        cx: &mut Cx,
        list: &mut PortalList,
        item_id: usize,
        item: WidgetRef,
        event_tl_item: &EventTimelineItem,
        username: &str,
        item_drawn_status: ItemDrawnStatus,
        new_drawn_status: ItemDrawnStatus,
    ) -> (WidgetRef, ItemDrawnStatus);
}

/// An empty marker struct used for populating redacted messages.
struct RedactedMessageEventMarker;

impl SmallStateEventContent for RedactedMessageEventMarker {
    fn populate_item_content(
        &self,
        _cx: &mut Cx,
        _list: &mut PortalList,
        _item_id: usize,
        item: WidgetRef,
        event_tl_item: &EventTimelineItem,
        original_sender: &str,
        _item_drawn_status: ItemDrawnStatus,
        mut new_drawn_status: ItemDrawnStatus,
    ) -> (WidgetRef, ItemDrawnStatus) {
        item.label(id!(content)).set_text(
            &text_preview_of_redacted_message(event_tl_item, original_sender)
                .format_with(original_sender),
        );
        new_drawn_status.content_drawn = true;
        (item, new_drawn_status)
    }
}

impl SmallStateEventContent for timeline::OtherState {
    fn populate_item_content(
        &self,
        cx: &mut Cx,
        list: &mut PortalList,
        item_id: usize,
        item: WidgetRef,
        _event_tl_item: &EventTimelineItem,
        username: &str,
        _item_drawn_status: ItemDrawnStatus,
        mut new_drawn_status: ItemDrawnStatus,
    ) -> (WidgetRef, ItemDrawnStatus) {
        let item = if let Some(text_preview) = text_preview_of_other_state(self) {
            item.label(id!(content))
                .set_text(&text_preview.format_with(username));
            new_drawn_status.content_drawn = true;
            item
        } else {
            let item = list.item(cx, item_id, live_id!(Empty));
            new_drawn_status = ItemDrawnStatus::new();
            item
        };
        (item, new_drawn_status)
    }
}

impl SmallStateEventContent for MemberProfileChange {
    fn populate_item_content(
        &self,
        _cx: &mut Cx,
        _list: &mut PortalList,
        _item_id: usize,
        item: WidgetRef,
        _event_tl_item: &EventTimelineItem,
        username: &str,
        _item_drawn_status: ItemDrawnStatus,
        mut new_drawn_status: ItemDrawnStatus,
    ) -> (WidgetRef, ItemDrawnStatus) {
        item.label(id!(content))
            .set_text(&text_preview_of_member_profile_change(self, username).format_with(username));
        new_drawn_status.content_drawn = true;
        (item, new_drawn_status)
    }
}

impl SmallStateEventContent for RoomMembershipChange {
    fn populate_item_content(
        &self,
        cx: &mut Cx,
        list: &mut PortalList,
        item_id: usize,
        item: WidgetRef,
        _event_tl_item: &EventTimelineItem,
        username: &str,
        _item_drawn_status: ItemDrawnStatus,
        mut new_drawn_status: ItemDrawnStatus,
    ) -> (WidgetRef, ItemDrawnStatus) {
        let Some(preview) = text_preview_of_room_membership_change(self) else {
            // Don't actually display anything for nonexistent/unimportant membership changes.
            return (
                list.item(cx, item_id, live_id!(Empty)),
                ItemDrawnStatus::new(),
            );
        };

        item.label(id!(content))
            .set_text(&preview.format_with(username));
        new_drawn_status.content_drawn = true;
        (item, new_drawn_status)
    }
}

/// Creates, populates, and adds a SmallStateEvent liveview widget to the given `PortalList`
/// with the given `item_id`.
///
/// The content of the returned widget is populated with data from the
/// given room membership change and its parent `EventTimelineItem`.
fn populate_small_state_event(
    cx: &mut Cx,
    list: &mut PortalList,
    item_id: usize,
    room_id: &OwnedRoomId,
    event_tl_item: &EventTimelineItem,
    event_content: &impl SmallStateEventContent,
    item_drawn_status: ItemDrawnStatus,
) -> (WidgetRef, ItemDrawnStatus) {
    let mut new_drawn_status = item_drawn_status;
    let (item, existed) = list.item_with_existed(cx, item_id, live_id!(SmallStateEvent));    
    item.avatar_row(id!(avatar_row)).set_avatar_row(cx, room_id, event_tl_item.event_id(), event_tl_item.read_receipts());
    // The content of a small state event view may depend on the profile info,
    // so we can only mark the content as drawn after the profile has been fully drawn and cached.
    let skip_redrawing_profile = existed && item_drawn_status.profile_drawn;
    let skip_redrawing_content = skip_redrawing_profile && item_drawn_status.content_drawn;

    if skip_redrawing_content {
        return (item, new_drawn_status);
    }

    // If the profile has been drawn, we can just quickly grab the user's display name
    // instead of having to call `set_avatar_and_get_username` again.
    let username_opt = skip_redrawing_profile
        .then(|| get_profile_display_name(event_tl_item))
        .flatten();

    let username = username_opt.unwrap_or_else(|| {
        // As a fallback, call `set_avatar_and_get_username` to get the user's display name.
        let avatar_ref = item.avatar(id!(avatar));
        let (username, profile_drawn) = avatar_ref.set_avatar_and_get_username(
            cx,
            room_id,
            event_tl_item.sender(),
            Some(event_tl_item.sender_profile()),
            event_tl_item.event_id(),
        );
        // Draw the timestamp as part of the profile.
        set_timestamp(
            &item,
            id!(left_container.timestamp),
            event_tl_item.timestamp(),
        );
        new_drawn_status.profile_drawn = profile_drawn;
        username
    });

    // Proceed to draw the actual event content.
    event_content.populate_item_content(
        cx,
        list,
        item_id,
        item,
        event_tl_item,
        &username,
        item_drawn_status,
        new_drawn_status,
    )
}

/// Sets the text of the `Label` at the given `item`'s live ID path
/// to a typical 12-hour AM/PM timestamp format.
fn set_timestamp(item: &WidgetRef, live_id_path: &[LiveId], timestamp: MilliSecondsSinceUnixEpoch) {
    if let Some(dt) = unix_time_millis_to_datetime(&timestamp) {
        // format as AM/PM 12-hour time
        item.label(live_id_path)
            .set_text(&format!("{}", dt.time().format("%l:%M %P")));
    } else {
        item.label(live_id_path)
            .set_text(&format!("{}", timestamp.get()));
    }
}

/// Returns the display name of the sender of the given `event_tl_item`, if available.
fn get_profile_display_name(event_tl_item: &EventTimelineItem) -> Option<String> {
    if let TimelineDetails::Ready(profile) = event_tl_item.sender_profile() {
        profile.display_name.clone()
    } else {
        None
    }
}

/// A simple deref wrapper around the `LocationPreview` widget that enables us to handle actions on it.
#[derive(Live, LiveHook, Widget)]
struct LocationPreview {
    #[deref] view: View,
    #[rust] coords: Option<Result<Coordinates, robius_location::Error>>,
    #[rust] timestamp: Option<SystemTime>,
}
impl Widget for LocationPreview {
    fn handle_event(&mut self, cx: &mut Cx, event: &Event, scope: &mut Scope) {
        let mut needs_redraw = false;
        if let Event::Actions(actions) = event {
            for action in actions {
                match action.downcast_ref() {
                    Some(LocationAction::Update(LocationUpdate { coordinates, time })) => {
                        self.coords = Some(Ok(*coordinates));
                        self.timestamp = *time;
                        self.button(id!(send_location_button)).set_enabled(true);
                        needs_redraw = true;
                    }
                    Some(LocationAction::Error(e)) => {
                        self.coords = Some(Err(*e));
                        self.timestamp = None;
                        self.button(id!(send_location_button)).set_enabled(false);
                        needs_redraw = true;
                    }
                    _ => { }
                }
            }

            // NOTE: the send location button click event is handled
            //       in the RoomScreen handle_event function.

            // Handle the cancel location button being clicked.
            if self.button(id!(cancel_location_button)).clicked(actions) {
                self.clear();
                needs_redraw = true;
            }
        }

        if needs_redraw {
            self.redraw(cx);
        }

        self.view.handle_event(cx, event, scope);
    }

    fn draw_walk(&mut self, cx: &mut Cx2d, scope: &mut Scope, walk: Walk) -> DrawStep {
        let text = match self.coords {
            Some(Ok(c)) => {
                // if let Some(st) = self.timestamp {
                //     format!("Current location: {:.6},{:.6}\n   Timestamp: {:?}", c.latitude, c.longitude, st)
                // } else {
                    format!("Current location: {:.6},{:.6}", c.latitude, c.longitude)
                // }
            }
            Some(Err(e)) => format!("Error getting location: {e:?}"),
            None => String::from("Current location is not yet available."),
        };
        self.label(id!(location_label)).set_text(&text);
        self.view.draw_walk(cx, scope, walk)
    }
}


impl LocationPreview {
    fn show(&mut self) {
        request_location_update(LocationRequest::UpdateOnce);
        if let Some(loc) = get_latest_location() {
            self.coords = Some(Ok(loc.coordinates));
            self.timestamp = loc.time;
        }
        self.visible = true;
    }

    fn clear(&mut self) {
        self.coords = None;
        self.timestamp = None;
        self.visible = false;
    }

    pub fn get_current_data(&self) -> Option<(Coordinates, Option<SystemTime>)> {
        self.coords
            .as_ref()
            .and_then(|res| res.ok())
            .map(|c| (c, self.timestamp))
    }
}

impl LocationPreviewRef {
    pub fn show(&self) {
        if let Some(mut inner) = self.borrow_mut() {
            inner.show();
        }
    }

    pub fn clear(&self) {
        if let Some(mut inner) = self.borrow_mut() {
            inner.clear();
        }
    }

    pub fn get_current_data(&self) -> Option<(Coordinates, Option<SystemTime>)> {
        self.borrow().and_then(|inner| inner.get_current_data())
    }
}


/// Actions related to a specific message within a room timeline.
#[derive(Clone, DefaultNone, Debug)]
pub enum MessageAction {
    /// The user clicked a message's reply button, indicating that they want to
    /// reply to this message (the message at the given timeline item index).
    MessageReplyButtonClicked(usize),
    /// The user clicked the inline reply preview above a message
    /// indicating that they want to jump upwards to the replied-to message shown in the preview.
    ReplyPreviewClicked {
        /// The item ID (in the timeline PortalList) of the reply message
        /// that the user clicked the reply preview above.
        reply_message_item_id: usize,
        /// The event ID of the replied-to message (the target of the reply).
        replied_to_event: OwnedEventId,
    },
    /// The message at the given item index in the timeline should be highlighted.
    MessageHighlight(usize),
    None,
}

#[derive(Live, LiveHook, Widget)]
pub struct Message {
    #[deref] view: View,
    #[animator] animator: Animator,
    #[rust(false)] hovered: bool,
    #[rust(false)] mentions_user: bool,

    #[rust] can_be_replied_to: bool,
    #[rust] item_id: usize,
    /// The event ID of the message that this message is replying to, if any.
    #[rust] replied_to_event_id: Option<OwnedEventId>,
    #[rust] room_screen_widget_uid: Option<WidgetUid>
}

impl Widget for Message {
    fn handle_event(&mut self, cx: &mut Cx, event: &Event, scope: &mut Scope) {
        if self.animator_handle_event(cx, event).must_redraw() {
            self.redraw(cx);
        }

        if !self.animator.is_track_animating(cx, id!(highlight))
            && self.animator_in_state(cx, id!(highlight.on))
        {
            self.animator_play(cx, id!(highlight.off));
        }

        let Some(widget_uid) = self.room_screen_widget_uid else { return };

        if let Event::Actions(actions) = event {
            if self.view.button(id!(reply_button)).clicked(actions) {
                cx.widget_action(
                    widget_uid,
                    &scope.path,
                    MessageAction::MessageReplyButtonClicked(self.item_id),
                );
            }
        }

        if let Hit::FingerUp(fe) = event.hits(cx, self.view(id!(replied_to_message)).area()) {
            if fe.was_tap() {
                if let Some(ref replied_to_event) = self.replied_to_event_id {
                    cx.widget_action(
                        widget_uid,
                        &scope.path,
                        MessageAction::ReplyPreviewClicked {
                            reply_message_item_id: self.item_id,
                            replied_to_event: replied_to_event.to_owned(),
                        },
                    );
                } else {
                    error!("BUG: reply preview clicked for message {} with no replied-to event!", self.item_id);
                }
            }
        }

        if let Event::Actions(actions) = event {
            for action in actions {
                match action.as_widget_action().cast() {
                    MessageAction::MessageHighlight(id) if id == self.item_id => {
                        self.animator_play(cx, id!(highlight.on));
                        self.redraw(cx);
                    }
                    _ => {}
                }
            }
        }

        if let Event::MouseMove(e) = event {
            let hovered = self.view.area().rect(cx).contains(e.abs);
            if (self.hovered != hovered) || (!hovered && self.animator_in_state(cx, id!(hover.on)))
            {
                self.hovered = hovered;

                // TODO: Once we have a context menu, the messageMenu can be displayed on hover or push only
                // self.view.view(id!(message_menu)).set_visible(hovered);
                let hover_animator = if self.hovered {
                    id!(hover.on)
                } else {
                    id!(hover.off)
                };
                self.animator_play(cx, hover_animator);
            }
        }

        self.view.handle_event(cx, event, scope);
    }

    fn draw_walk(&mut self, cx: &mut Cx2d, scope: &mut Scope, walk: Walk) -> DrawStep {
        if self.mentions_user {
            self.view.apply_over(
                cx, live!(
                    draw_bg: {
                        color: (vec4(1.0, 1.0, 0.82, 1.0))
                        mentions_bar_color: #ffd54f
                    }
                )
            )
        }

        self.view
            .button(id!(reply_button))
            .set_visible(self.can_be_replied_to);

        self.view.draw_walk(cx, scope, walk)
    }
}

impl Message {
    fn set_data(
        &mut self,
        can_be_replied_to: bool,
        item_id: usize,
        replied_to_event_id: Option<OwnedEventId>,
        room_screen_widget_uid: WidgetUid,
        mentions_user: bool
    ) {
        self.can_be_replied_to = can_be_replied_to;
        self.item_id = item_id;
        self.replied_to_event_id = replied_to_event_id;
        self.room_screen_widget_uid = Some(room_screen_widget_uid);
        self.mentions_user = mentions_user;
    }
}

impl MessageRef {
    fn set_data(
        &self,
        can_be_replied_to: bool,
        item_id: usize,
        replied_to_event_id: Option<OwnedEventId>,
        room_screen_widget_uid: WidgetUid,
        mentions_user: bool
    ) {
        if let Some(mut inner) = self.borrow_mut() {
            inner.set_data(can_be_replied_to, item_id, replied_to_event_id, room_screen_widget_uid, mentions_user);
        };
    }
}<|MERGE_RESOLUTION|>--- conflicted
+++ resolved
@@ -391,16 +391,11 @@
 
                 message_annotations = <MessageAnnotations> {}
             }
-<<<<<<< HEAD
-            avatar_row = <AvatarRow> {width: 40, height: 30, margin: { top: (4.0), right: 70.0 }, hover_actions_enabled:true }
-=======
             avatar_row = <AvatarRow> {
                 width: 40,
                 height: 30,
-                margin: { top: (12.0) },
-                hover_actions_enabled: true,
-            }
->>>>>>> e7ca500f
+                margin: { top: (12.0), right: 50.0 },
+            }
             message_menu = <MessageMenu> {}
             // leave space for reply button (simulate a min width).
             // once the message menu is done with overlays this wont be necessary.
@@ -520,8 +515,11 @@
                 }
                 text: ""
             }
-            avatar_row = <AvatarRow> {width: 40, height: 30, margin: { top: (4.0) , right: 70.0}, hover_actions_enabled:true }
-
+            avatar_row = <AvatarRow> {
+                width: 40,
+                height: 30,
+                margin: { top: (12.0), right: 50.0 },
+            }
         }
     }
 
