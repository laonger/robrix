//! A room screen is the UI page that displays a single Room's timeline of events/messages
//! along with a message input bar at the bottom.

use std::{borrow::Cow, collections::BTreeMap, ops::{DerefMut, Range}, sync::{Arc, Mutex}, time::SystemTime};

use bytesize::ByteSize;
use imbl::Vector;
use makepad_widgets::*;
use matrix_sdk::{
    ruma::{
        events::{room::{
            message::{
                AudioMessageEventContent, CustomEventContent, EmoteMessageEventContent, FileMessageEventContent, FormattedBody, ImageMessageEventContent, KeyVerificationRequestEventContent, LocationMessageEventContent, MessageFormat, MessageType, NoticeMessageEventContent, RoomMessageEventContent, ServerNoticeMessageEventContent, TextMessageEventContent, VideoMessageEventContent
            }, ImageInfo, MediaSource
        }, sticker::StickerEventContent}, matrix_uri::MatrixId, uint, EventId, MatrixToUri, MatrixUri, MilliSecondsSinceUnixEpoch, OwnedEventId, OwnedRoomId, UserId
    },
    OwnedServerName,
};
use matrix_sdk_ui::timeline::{
    self, EventTimelineItem, InReplyToDetails, MemberProfileChange, Profile, ReactionsByKeyBySender, RepliedToInfo, RoomMembershipChange, TimelineDetails, TimelineItem, TimelineItemContent, TimelineItemKind, VirtualTimelineItem
};
use robius_location::Coordinates;

use crate::{
    avatar_cache::{self, AvatarCacheEntry}, event_preview::{text_preview_of_member_profile_change, text_preview_of_other_state, text_preview_of_redacted_message, text_preview_of_room_membership_change, text_preview_of_timeline_item}, home::loading_modal::LoadingModalWidgetExt, location::{get_latest_location, init_location_subscriber, request_location_update, LocationAction, LocationRequest, LocationUpdate}, media_cache::{MediaCache, MediaCacheEntry}, profile::{
        user_profile::{AvatarState, ShowUserProfileAction, UserProfile, UserProfileAndRoomId, UserProfilePaneInfo, UserProfileSlidingPaneRef, UserProfileSlidingPaneWidgetExt},
        user_profile_cache,
    }, shared::{
        avatar::{AvatarRef, AvatarWidgetRefExt}, html_or_plaintext::{HtmlOrPlaintextRef, HtmlOrPlaintextWidgetRefExt}, jump_to_bottom_button::JumpToBottomButtonWidgetExt, text_or_image::{TextOrImageRef, TextOrImageWidgetRefExt}, typing_animation::TypingAnimationWidgetExt
<<<<<<< HEAD
    }, sliding_sync::{get_client, get_fully_read_event, submit_async_request, take_timeline_endpoints, BackwardsPaginateUntilEventRequest, MatrixRequest, PaginationDirection, TimelineRequestSender}, utils::{self, unix_time_millis_to_datetime, ImageFormat, MediaFormatConst}
=======
    }, sliding_sync::{self, get_client, submit_async_request, take_timeline_endpoints, BackwardsPaginateUntilEventRequest, MatrixRequest, PaginationDirection, TimelineRequestSender}, utils::{self, unix_time_millis_to_datetime, ImageFormat, MediaFormatConst}
>>>>>>> 6cf61104
};
use rangemap::RangeSet;

use super::loading_modal::{LoadingModalAction, LoadingModalState};

const GEO_URI_SCHEME: &str = "geo:";

const MESSAGE_NOTICE_TEXT_COLOR: Vec3 = Vec3 { x: 0.5, y: 0.5, z: 0.5 };
const COLOR_DANGER_RED: Vec3 = Vec3 { x: 0.862, y: 0.0, z: 0.02 };


live_design! {
<<<<<<< HEAD
    import makepad_draw::shader::std::*;
    import makepad_widgets::base::*;
    import makepad_widgets::theme_desktop_dark::*;

    import crate::shared::styles::*;
    import crate::shared::helpers::*;
    import crate::shared::search_bar::SearchBar;
    import crate::shared::avatar::Avatar;
    import crate::shared::text_or_image::TextOrImage;
    import crate::shared::html_or_plaintext::*;
    import crate::shared::icon_button::*;
    import crate::profile::user_profile::UserProfileSlidingPane;
    import crate::shared::typing_animation::TypingAnimation;
    import crate::shared::icon_button::*;
    import crate::shared::jump_to_bottom_button::*;
    import crate::home::loading_modal::*;
=======
    use link::theme::*;
    use link::shaders::*;
    use link::widgets::*;

    use crate::shared::styles::*;
    use crate::shared::helpers::*;
    use crate::shared::search_bar::SearchBar;
    use crate::shared::avatar::Avatar;
    use crate::shared::text_or_image::TextOrImage;
    use crate::shared::html_or_plaintext::*;
    use crate::profile::user_profile::UserProfileSlidingPane;
    use crate::shared::typing_animation::TypingAnimation;
    use crate::shared::icon_button::*;
    use crate::shared::jump_to_bottom_button::*;
    use crate::home::loading_modal::*;
>>>>>>> 6cf61104

    IMG_DEFAULT_AVATAR = dep("crate://self/resources/img/default_avatar.png")
    ICO_FAV = dep("crate://self/resources/icon_favorite.svg")
    ICO_COMMENT = dep("crate://self/resources/icon_comment.svg")
    ICO_REPLY = dep("crate://self/resources/icons/reply.svg")
    ICO_SEND = dep("crate://self/resources/icon_send.svg")
    ICO_LIKES = dep("crate://self/resources/icon_likes.svg")
    ICO_USER = dep("crate://self/resources/icon_user.svg")
    ICO_ADD = dep("crate://self/resources/icon_add.svg")
    ICO_CLOSE = dep("crate://self/resources/icons/close.svg")

    ICO_LOCATION_PERSON = dep("crate://self/resources/icons/location-person.svg")

    COLOR_BG = #xfff8ee
    COLOR_OVERLAY_BG = #x000000d8
    COLOR_READ_MARKER = #xeb2733
    COLOR_PROFILE_CIRCLE = #xfff8ee
    TYPING_NOTICE_ANIMATION_DURATION = 0.3

    CAN_NOT_SEND_NOTICE = "You don't have permission to post to this room."

    FillerY = <View> {width: Fill}

    FillerX = <View> {height: Fill}

    Timestamp = <Label> {
        width: Fit, height: Fit
        padding: { bottom: 0.0, left: 0.0, right: 0.0 }
        draw_text: {
            text_style: <TIMESTAMP_TEXT_STYLE> {},
            color: (TIMESTAMP_TEXT_COLOR)
        }
        text: " "
    }

    REACTION_TEXT_COLOR = #4c00b0

    // The content of a reply preview, which shows a small preview
    // of a message that was replied to.
    //
    // This is used in both the `RepliedToMessage` and `ReplyPreview` views.
    ReplyPreviewContent = <View> {
        width: Fill
        height: Fit
        flow: Down
        padding: {left: 10.0, bottom: 5.0, top: 5.0}

        <View> {
            width: Fill
            height: Fit
            flow: Right
            margin: { bottom: 10.0, top: 0.0, right: 5.0 }
            align: {y: 0.5}

            reply_preview_avatar = <Avatar> {
                width: 19.,
                height: 19.,
                text_view = { text = { draw_text: {
                    text_style: { font_size: 6.0 }
                }}}
            }

            reply_preview_username = <Label> {
                width: Fill,
                margin: { left: 5.0 }
                draw_text: {
                    text_style: <USERNAME_TEXT_STYLE> { font_size: 10 },
                    color: (USERNAME_TEXT_COLOR)
                    wrap: Ellipsis,
                }
                text: "<Username not available>"
            }
        }

        reply_preview_body = <HtmlOrPlaintext> {
            html_view = { html = {
                font_size: (MESSAGE_REPLY_PREVIEW_FONT_SIZE)
                    draw_normal:      { text_style: { font_size: (MESSAGE_REPLY_PREVIEW_FONT_SIZE) } },
                    draw_italic:      { text_style: { font_size: (MESSAGE_REPLY_PREVIEW_FONT_SIZE) } },
                    draw_bold:        { text_style: { font_size: (MESSAGE_REPLY_PREVIEW_FONT_SIZE) } },
                    draw_bold_italic: { text_style: { font_size: (MESSAGE_REPLY_PREVIEW_FONT_SIZE) } },
                    draw_fixed:       { text_style: { font_size: (MESSAGE_REPLY_PREVIEW_FONT_SIZE) } },
                    // a = { draw_text:  { text_style: { font_size: (MESSAGE_REPLY_PREVIEW_FONT_SIZE) } } },
            } }
            plaintext_view = { pt_label = {
                draw_text: {
                    text_style: <MESSAGE_TEXT_STYLE> { font_size: (MESSAGE_REPLY_PREVIEW_FONT_SIZE) },
                }
            } }
        }
    }

    // A small inline preview of a message that was replied to by another message
    // within the room timeline.
    // That is, this view contains a preview of the earlier message
    // that is shown above the "in-reply-to" message.
    RepliedToMessage = <View> {
        visible: false
        width: Fill
        height: Fit
        flow: Down

        padding: {top: 0.0, right: 12.0, bottom: 0.0, left: 12.0}

        // A reply preview with a vertical bar drawn in the background.
        replied_to_message_content = <ReplyPreviewContent> {
            cursor: Hand
            show_bg: true
            draw_bg: {
                instance vertical_bar_color: (USERNAME_TEXT_COLOR)
                instance vertical_bar_width: 2.0
                instance radius: 0.0

                fn get_color(self) -> vec4 {
                    return self.color;
                }

                fn pixel(self) -> vec4 {
                    let sdf = Sdf2d::viewport(self.pos * self.rect_size);

                    sdf.box(
                        0.0,
                        0.0,
                        self.rect_size.x,
                        self.rect_size.y,
                        max(1.0, self.radius)
                    );
                    sdf.fill(self.get_color());

                    sdf.rect(
                        0.0,
                        0.0,
                        self.vertical_bar_width,
                        self.rect_size.y
                    );
                    sdf.fill(self.vertical_bar_color);

                    return sdf.result;
                }
            }
        }
    }

    // A view that shows action buttons for a message,
    // with buttons for sending a reply (and in the future, reactions).
    MessageMenu = <RoundedView> {
        visible: true,
        width: Fit,
        height: Fit,
        align: {x: 1, y: 0}

        draw_bg: {
            border_width: 0.0,
            border_color: #000,
            radius: 2.0
        }

        reply_button = <IconButton> {
            visible: false
            width: Fit,
            height: Fit,

            draw_icon: {
                svg_file: (ICO_REPLY),
            }
            icon_walk: {width: 15, height: 15, margin: {top: 4.0}}
        }
    }

    // An optional view used to show reactions beneath a message.
    MessageAnnotations = <View> {
        visible: false,
        width: Fill,
        height: Fit,
        padding: {top: 5.0}

        html_content = <MessageHtml> {
            width: Fill,
            height: Fit,
            padding: { bottom: 5.0, top: 0.0 },
            font_size: 10.5,
            font_color: (REACTION_TEXT_COLOR),
            draw_normal:      { color: (REACTION_TEXT_COLOR) },
            draw_italic:      { color: (REACTION_TEXT_COLOR) },
            draw_bold:        { color: (REACTION_TEXT_COLOR) },
            draw_bold_italic: { color: (REACTION_TEXT_COLOR) },
            draw_fixed:       { color: (REACTION_TEXT_COLOR) },
            body: ""
        }
    }

    // An empty view that takes up no space in the portal list.
    Empty = <View> { }

    // The view used for each text-based message event in a room's timeline.
    Message = {{Message}} {
        width: Fill,
        height: Fit,
        margin: 0.0
        flow: Down,
        cursor: Default,
        padding: 0.0,
        spacing: 0.0

        show_bg: true
        draw_bg: {
            instance highlight: 0.0
            instance hover: 0.0
            color: #ffffff  // default color

            instance mentions_bar_color: #ffffff
            instance mentions_bar_width: 4.0

            fn pixel(self) -> vec4 {
                let base_color = mix(
                    self.color,
                    #fafafa,
                    self.hover
                );

                let with_highlight = mix(
                    base_color,
                    #c5d6fa,
                    self.highlight
                );

                let sdf = Sdf2d::viewport(self.pos * self.rect_size);

                // draw bg
                sdf.rect(0., 0., self.rect_size.x, self.rect_size.y);
                sdf.fill(with_highlight);

                // draw the left vertical line
                sdf.rect(0., 0., self.mentions_bar_width, self.rect_size.y);
                sdf.fill(self.mentions_bar_color);

                return sdf.result;
            }
        }

        animator: {
            highlight = {
                default: off
                off = {
                    redraw: true,
                    from: { all: Forward {duration: 2.0} }
                    ease: ExpDecay {d1: 0.80, d2: 0.97}
                    apply: { draw_bg: {highlight: 0.0} }
                }
                on = {
                    redraw: true,
                    from: { all: Forward {duration: 0.5} }
                    ease: ExpDecay {d1: 0.80, d2: 0.97}
                    apply: { draw_bg: {highlight: 1.0} }
                }
            }
            hover = {
                default: off
                off = {
                    redraw: true,
                    from: { all: Snap }
                    apply: { draw_bg: {hover: 0.0} }
                }
                on = {
                    redraw: true,
                    from: { all: Snap }
                    apply: { draw_bg: {hover: 1.0} }
                }
            }
        }

        // A preview of the earlier message that this message was in reply to.
        replied_to_message = <RepliedToMessage> {
            flow: Right
            margin: { bottom: 5.0, top: 10.0 }
            replied_to_message_content = {
                margin: { left: 29 }
            }
        }

        body = <View> {
            width: Fill,
            height: Fit
            flow: Right,
            padding: 10.0,

            profile = <View> {
                align: {x: 0.5, y: 0.0} // centered horizontally, top aligned
                width: 65.0,
                height: Fit,
                margin: {top: 4.5, right: 10}
                flow: Down,
                avatar = <Avatar> {
                    width: 50.,
                    height: 50.
                    // draw_bg: {
                    //     fn pixel(self) -> vec4 {
                    //         let sdf = Sdf2d::viewport(self.pos * self.rect_size);
                    //         let c = self.rect_size * 0.5;
                    //         sdf.circle(c.x, c.y, c.x - 2.)
                    //         sdf.fill_keep(self.get_color());
                    //         sdf.stroke((COLOR_PROFILE_CIRCLE), 1);
                    //         return sdf.result
                    //     }
                    // }
                }
                timestamp = <Timestamp> {
                    padding: { top: 3.0 }
                }
                datestamp = <Timestamp> {
                    padding: { top: 3.0 }
                }
            }
            content = <View> {
                width: Fill,
                height: Fit
                flow: Down,
                padding: 0.0

                username = <Label> {
                    width: Fill,
                    margin: {bottom: 9.0, top: 11.0, right: 10.0,}
                    draw_text: {
                        text_style: <USERNAME_TEXT_STYLE> {},
                        color: (USERNAME_TEXT_COLOR)
                        wrap: Ellipsis,
                    }
                    text: "<Username not available>"
                }
                message = <HtmlOrPlaintext> { }

                // <LineH> {
                //     margin: {top: 13.0, bottom: 5.0}
                // }

                message_annotations = <MessageAnnotations> {}
            }

            message_menu = <MessageMenu> {}
            // leave space for reply button (simulate a min width).
            // once the message menu is done with overlays this wont be necessary.
            <View> {
                width: 1,
                height: 1
            }
        }
    }

    // The view used for a condensed message that came right after another message
    // from the same sender, and thus doesn't need to display the sender's profile again.
    CondensedMessage = <Message> {
        padding: { top: 2.0, bottom: 2.0 }
        replied_to_message = <RepliedToMessage> {
            replied_to_message_content = {
                margin: { left: 74, bottom: 5.0 }
            }
        }
        body = {
            padding: { top: 0, bottom: 2.5, left: 10.0, right: 10.0 },
            profile = <View> {
                align: {x: 0.5, y: 0.0} // centered horizontally, top aligned
                width: 65.0,
                height: Fit,
                flow: Down,
                timestamp = <Timestamp> {
                    margin: {top: 1.5}
                }
            }
            content = <View> {
                width: Fill,
                height: Fit,
                flow: Down,
                padding: { left: 10.0 }

                message = <HtmlOrPlaintext> { }
                message_annotations = <MessageAnnotations> {}
            }
        }
    }

    // The view used for each static image-based message event in a room's timeline.
    // This excludes stickers and other animated GIFs, video clips, audio clips, etc.
    ImageMessage = <Message> {
        body = {
            content = {
                padding: { left: 10.0 }
                message = <TextOrImage> { }
                message_annotations = <MessageAnnotations> {}
            }
        }
    }

    // The view used for a condensed image message that came right after another message
    // from the same sender, and thus doesn't need to display the sender's profile again.
    // This excludes stickers and other animated GIFs, video clips, audio clips, etc.
    CondensedImageMessage = <CondensedMessage> {
        body = {
            content = {
                message = <TextOrImage> { }
                message_annotations = <MessageAnnotations> {}
            }
        }
    }


    // The view used for each state event (non-messages) in a room's timeline.
    // The timestamp, profile picture, and text are all very small.
    SmallStateEvent = <View> {
        width: Fill,
        height: Fit,
        margin: 0.0
        cursor: Default
        flow: Right,
        padding: { top: 1.0, bottom: 1.0 }
        spacing: 0.0
        margin: { left: 2.5, top: 4.0, bottom: 4.0}

        body = <View> {
            width: Fill,
            height: Fit
            flow: Right,
            padding: { left: 7.0, top: 2.0, bottom: 2.0 }
            spacing: 5.0
            align: {y: 0.5}

            left_container = <View> {
                align: {x: 0.5, y: 0.5}
                width: 70.0,
                height: Fit

                timestamp = <Timestamp> {
                    draw_text: {
                        text_style: <TIMESTAMP_TEXT_STYLE> {},
                        color: (TIMESTAMP_TEXT_COLOR)
                    }
                }
            }

            avatar = <Avatar> {
                width: 19.,
                height: 19.,

                text_view = { text = { draw_text: {
                    text_style: <TITLE_TEXT>{ font_size: 7.0 }
                }}}
            }

            content = <Label> {
                width: Fill,
                height: Fit
                padding: { top: 0.0, bottom: 0.0, left: 0.0, right: 0.0 }
                draw_text: {
                    wrap: Word,
                    text_style: <SMALL_STATE_TEXT_STYLE> {},
                    color: (SMALL_STATE_TEXT_COLOR)
                }
                text: ""
            }
        }
    }


    // The view used for each day divider in a room's timeline.
    // The date text is centered between two horizontal lines.
    DayDivider = <View> {
        width: Fill,
        height: Fit,
        margin: {top: 7.0, bottom: 7.0}
        flow: Right,
        padding: {left: 7.0, right: 7.0},
        spacing: 0.0,
        align: {x: 0.5, y: 0.5} // center horizontally and vertically

        left_line = <LineH> {
            draw_bg: {color: (COLOR_DIVIDER_DARK)}
        }

        date = <Label> {
            padding: {left: 7.0, right: 7.0}
            draw_text: {
                text_style: <TEXT_SUB> {},
                color: (COLOR_DIVIDER_DARK)
            }
            text: "<date>"
        }

        right_line = <LineH> {
            draw_bg: {color: (COLOR_DIVIDER_DARK)}
        }
    }

    // The view used for the divider indicating where the user's last-viewed message is.
    // This is implemented as a DayDivider with a different color and a fixed text label.
    ReadMarker = <DayDivider> {
        left_line = {
            draw_bg: {color: (COLOR_READ_MARKER)}
        }

        date = {
            draw_text: {
                color: (COLOR_READ_MARKER)
            }
            text: "New Messages"
        }

        right_line = {
            draw_bg: {color: (COLOR_READ_MARKER)}
        }
    }


    // The top space is used to display a loading message while the room is being paginated.
    TopSpace = <View> {
        visible: false,
        width: Fill,
        height: Fit,
        align: {x: 0.5, y: 0}
        show_bg: true,
        draw_bg: {
            color: #xDAF5E5F0, // mostly opaque light green
        }

        label = <Label> {
            width: Fill,
            height: Fit,
            align: {x: 0.5, y: 0.5},
            padding: { top: 10.0, bottom: 7.0, left: 15.0, right: 15.0 }
            draw_text: {
                text_style: <MESSAGE_TEXT_STYLE> { font_size: 10 },
                color: (TIMESTAMP_TEXT_COLOR)
            }
            text: "Loading earlier messages..."
        }
    }

    Timeline = <View> {
        width: Fill,
        height: Fill,
        align: {x: 0.5, y: 0.0} // center horizontally, align to top vertically
        flow: Overlay,

        list = <PortalList> {
            height: Fill,
            width: Fill
            flow: Down

            auto_tail: true, // set to `true` to lock the view to the last item.

            // Below, we must place all of the possible templates (views) that can be used in the portal list.
            Message = <Message> {}
            CondensedMessage = <CondensedMessage> {}
            ImageMessage = <ImageMessage> {}
            CondensedImageMessage = <CondensedImageMessage> {}
            SmallStateEvent = <SmallStateEvent> {}
            Empty = <Empty> {}
            DayDivider = <DayDivider> {}
            ReadMarker = <ReadMarker> {}
        }

        // A jump to bottom button (with an unread message badge) that is shown
        // when the timeline is not at the bottom.
        jump_to_bottom = <JumpToBottomButton> { }
    }

    LocationPreview = {{LocationPreview}} {
        visible: false
        width: Fill
        height: Fit
        flow: Down
        padding: {left: 12.0, top: 12.0, bottom: 12.0, right: 10.0}
        spacing: 15

        show_bg: true,
        draw_bg: {
            color: #xF0F5FF,
        }

        <Label> {
            width: Fill,
            height: Fit,
            draw_text: {
                wrap: Word,
                color: (MESSAGE_TEXT_COLOR),
                text_style: <MESSAGE_TEXT_STYLE>{ font_size: 10.0 },
            }
            text: "Send your location to this room?"
        }

        location_label = <Label> {
            width: Fill,
            height: Fit,
            align: {x: 0.0, y: 0.5},
            padding: {left: 5.0}
            draw_text: {
                wrap: Word,
                color: (MESSAGE_TEXT_COLOR),
                text_style: <MESSAGE_TEXT_STYLE>{},
            }
            text: "Fetching current location..."
        }

        <View> {
            width: Fill, height: Fit
            flow: Right,
            align: {x: 0.0, y: 0.5}
            spacing: 15

            cancel_location_button = <RobrixIconButton> {
                padding: {left: 15, right: 15}
                draw_icon: {
                    svg_file: (ICON_BLOCK_USER)
                    color: (COLOR_DANGER_RED),
                }
                icon_walk: {width: 16, height: 16, margin: {left: -2, right: -1, top: -1} }

                draw_bg: {
                    border_color: (COLOR_DANGER_RED),
                    color: #fff0f0 // light red
                }
                text: "Cancel"
                draw_text:{
                    color: (COLOR_DANGER_RED),
                }
            }

            send_location_button = <RobrixIconButton> {
                // disabled by default; will be enabled upon receiving valid location update.
                enabled: false,
                padding: {left: 15, right: 15}
                draw_icon: {
                    svg_file: (ICO_SEND)
                    color: (COLOR_ACCEPT_GREEN),
                }
                icon_walk: {width: 16, height: 16, margin: {left: -2, right: -1} }

                draw_bg: {
                    border_color: (COLOR_ACCEPT_GREEN),
                    color: #f0fff0 // light green
                }
                text: "Yes"
                draw_text:{
                    color: (COLOR_ACCEPT_GREEN),
                }
            }
        }
    }


    IMG_SMILEY_FACE_BW = dep("crate://self/resources/img/smiley_face_bw.png")
    IMG_PLUS = dep("crate://self/resources/img/plus.png")
    IMG_KEYBOARD_ICON = dep("crate://self/resources/img/keyboard_icon.png")

    pub RoomScreen = {{RoomScreen}} {
        width: Fill, height: Fill,
        cursor: Default,
        show_bg: true,
        draw_bg: {
            color: (COLOR_SECONDARY)
        }
        flow: Down, spacing: 0.0

        room_screen_wrapper = <View> {
            width: Fill, height: Fill,
            flow: Overlay,
            show_bg: true
            draw_bg: {
                color: (COLOR_PRIMARY_DARKER)
            }

            keyboard_view = <KeyboardView> {
                width: Fill, height: Fill,
                flow: Down,

                // First, display the timeline of all messages/events.
                timeline = <Timeline> {}

                // Below that, display an optional preview of the message that the user
                // is currently drafting a replied to.
                replying_preview = <View> {
                    visible: false
                    width: Fill
                    height: Fit
                    flow: Down
                    padding: 0.0

                    // Displays a "Replying to" label and a cancel button
                    // above the preview of the message being replied to.
                    <View> {
                        padding: {right: 12.0, left: 12.0}
                        width: Fill
                        height: Fit
                        flow: Right
                        align: {y: 0.5}

                        <Label> {
                            draw_text: {
                                text_style: <TEXT_SUB> {},
                                color: (COLOR_META)
                            }
                            text: "Replying to:"
                        }

                        filler = <View> {width: Fill, height: Fill}

                        // TODO: Fix style
                        cancel_reply_button = <IconButton> {
                            width: Fit,
                            height: Fit,

                            draw_icon: {
                                svg_file: (ICO_CLOSE),
                                fn get_color(self) -> vec4 {
                                   return (COLOR_META)
                                }
                            }
                            icon_walk: {width: 12, height: 12}
                        }
                    }

                    reply_preview_content = <ReplyPreviewContent> { }
                }

                // Below that, display a typing notice when other users in the room are typing.
                typing_notice = <View> {
                    visible: false
                    width: Fill
                    height: 30
                    flow: Right
                    padding: {left: 12.0, top: 8.0, bottom: 8.0, right: 10.0}
                    show_bg: true,
                    draw_bg: {
                        color: #e8f4ff,
                    }

                    typing_label = <Label> {
                        align: {x: 0.0, y: 0.5},
                        padding: {left: 5.0, right: 0.0}
                        draw_text: {
                            color: (TYPING_NOTICE_TEXT_COLOR),
                            text_style: <REGULAR_TEXT>{font_size: 9}
                        }
                        text: "Someone is typing"
                    }

                    typing_animation = <TypingAnimation> {
                        margin: {top: 1.1, left: -4 }
                        padding: 0.0,
                        draw_bg: {
                            color: (TYPING_NOTICE_TEXT_COLOR),
                        }
                    }
                }

                // Below that, display a preview of the current location that a user is about to send.
                location_preview = <LocationPreview> { }

                // Below that, display a view that holds the message input bar and send button.
                input_bar = <View> {
                    width: Fill, height: Fit
                    flow: Right,
                    align: {y: 0.5},
                    padding: 10.
                    show_bg: true,
                    draw_bg: {
                        color: (COLOR_PRIMARY)
                    }

                    location_button = <IconButton> {
                        draw_icon: {svg_file: (ICO_LOCATION_PERSON)},
                        icon_walk: {width: 22.0, height: Fit, margin: {left: 0, right: 5}},
                        text: "",
                    }

                    message_input = <TextInput> {
                        width: Fill, height: Fit, margin: 0
                        align: {y: 0.5}
                        empty_message: "Write a message (in Markdown) ..."
                        draw_bg: {
                            color: (COLOR_PRIMARY)
                            instance radius: 2.0
                            instance border_width: 0.8
                            instance border_color: #D0D5DD
                            instance inset: vec4(0.0, 0.0, 0.0, 0.0)

                            fn get_color(self) -> vec4 {
                                return self.color
                            }

                            fn get_border_color(self) -> vec4 {
                                return self.border_color
                            }

                            fn pixel(self) -> vec4 {
                                let sdf = Sdf2d::viewport(self.pos * self.rect_size)
                                sdf.box(
                                    self.inset.x + self.border_width,
                                    self.inset.y + self.border_width,
                                    self.rect_size.x - (self.inset.x + self.inset.z + self.border_width * 2.0),
                                    self.rect_size.y - (self.inset.y + self.inset.w + self.border_width * 2.0),
                                    max(1.0, self.radius)
                                )
                                sdf.fill_keep(self.get_color())
                                if self.border_width > 0.0 {
                                    sdf.stroke(self.get_border_color(), self.border_width)
                                }
                                return sdf.result;
                            }
                        }
                        draw_text: {
                            color: (MESSAGE_TEXT_COLOR),
                            text_style: <MESSAGE_TEXT_STYLE>{},

                            fn get_color(self) -> vec4 {
                                return mix(
                                    self.color,
                                    #B,
                                    self.is_empty
                                )
                            }
                        }

                        // TODO find a way to override colors
                        draw_cursor: {
                            instance focus: 0.0
                            uniform border_radius: 0.5
                            fn pixel(self) -> vec4 {
                                let sdf = Sdf2d::viewport(self.pos * self.rect_size);
                                sdf.box(
                                    0.,
                                    0.,
                                    self.rect_size.x,
                                    self.rect_size.y,
                                    self.border_radius
                                )
                                sdf.fill(mix(#0f0, #0b0, self.focus));
                                return sdf.result
                            }
                        }

                        // TODO find a way to override colors
                        draw_selection: {
                            instance hover: 0.0
                            instance focus: 0.0
                            uniform border_radius: 2.0
                            fn pixel(self) -> vec4 {
                                let sdf = Sdf2d::viewport(self.pos * self.rect_size);
                                sdf.box(
                                    0.,
                                    0.,
                                    self.rect_size.x,
                                    self.rect_size.y,
                                    self.border_radius
                                )
                                sdf.fill(mix(#dfffd6, #bfffb0, self.focus));
                                return sdf.result
                            }
                        }
                    }

                    send_message_button = <IconButton> {
                        draw_icon: {svg_file: (ICO_SEND)},
                        icon_walk: {width: 18.0, height: Fit},
                    }
                }
                can_not_send_message_notice = <View> {
                    visible: false
                    show_bg: true
                    draw_bg: {
                        color: (COLOR_SECONDARY)
                    }
                    padding: {left: 75}
                    align: {y: 0.3}
                    width: Fill, height: 37.5

                    text = <Label> {
                        draw_text: {
                            color: (COLOR_TEXT)
                            text_style: <THEME_FONT_ITALIC>{font_size: 12.2}
                        }
                        text: (CAN_NOT_SEND_NOTICE)
                    }
                }
            }

            // The top space should be displayed on top of the timeline
            top_space = <TopSpace> { }

            // The user profile sliding pane should be displayed on top of other "static" subviews
            // (on top of all other views that are always visible).
            <View> {
                width: Fill,
                height: Fill,
                align: { x: 1.0 },
                flow: Right,

                user_profile_sliding_pane = <UserProfileSlidingPane> { }
            }

            // A pop-up modal that appears while the user must wait for something
            // in the room to finish loading, e.g., when loading an older replied-to message.
            loading_modal = <Modal> {
                content: {
                    loading_modal_inner = <LoadingModal> {}
                }
            }
        }

        animator: {
            typing_notice_animator = {
                default: show,
                show = {
                    redraw: true,
                    from: { all: Forward { duration: (TYPING_NOTICE_ANIMATION_DURATION) } }
                    apply: { room_screen_wrapper = { keyboard_view = { typing_notice = { height: 30 } } } }
                }
                hide = {
                    redraw: true,
                    from: { all: Forward { duration: (TYPING_NOTICE_ANIMATION_DURATION) } }
                    apply: { room_screen_wrapper = { keyboard_view = { typing_notice = { height: 0 } } } }
                }
            }
        }
    }
}

/// The main widget that displays a single Matrix room.
#[derive(Live, LiveHook, Widget)]
pub struct RoomScreen {
    #[deref] view: View,
    #[animator] animator: Animator,

    /// The room ID of the currently-shown room.
    #[rust] room_id: Option<OwnedRoomId>,
    /// The display name of the currently-shown room.
    #[rust] room_name: String,
    /// The persistent UI-relevant states for the room that this widget is currently displaying.
    #[rust] tl_state: Option<TimelineUiState>,
    /// Timer used to send fully-read receipts for the current room.
    ///
    /// We start a short (5 second) timer when the user scrolls down,
    /// if `scrolled_past_read_marker` is true. Then, we send a fully-read receipt
    /// for the last displayed event in this room.
    #[rust] fully_read_timer: Timer,

}
impl Drop for RoomScreen {
    fn drop(&mut self) {
        // This ensures that the `TimelineUiState` instance owned by this room is *always* returned
        // back to to `TIMELINE_STATES`, which ensures that its UI state(s) are not lost
        // and that other RoomScreen instances can show this room in the future.
        // RoomScreen will be dropped whenever its widget instance is destroyed, e.g.,
        // when a Tab is closed or the app is resized to a different AdaptiveView layout.
        self.hide_timeline();
    }
}

impl Widget for RoomScreen {
    // Handle events and actions for the RoomScreen widget and its inner Timeline view.
    fn handle_event(&mut self, cx: &mut Cx, event: &Event, scope: &mut Scope) {
        let widget_uid = self.widget_uid();
        let portal_list = self.portal_list(id!(timeline.list));
        let pane = self.user_profile_sliding_pane(id!(user_profile_sliding_pane));

        // Currently, a Signal event is only used to tell this widget
        // that its timeline events have been updated in the background.
        if let Event::Signal = event {
            self.process_timeline_updates(cx, &portal_list);
        }

        if let Event::Actions(actions) = event {
            for action in actions {
                // Handle actions on a message, e.g., clicking the reply button or clicking the reply preview.
                match action.as_widget_action().widget_uid_eq(widget_uid).cast() {
                    MessageAction::MessageReplyButtonClicked(item_id) => {
                        let Some(tl) = self.tl_state.as_mut() else {
                            continue;
                        };

                        if let Some(event_tl_item) = tl.items
                            .get(item_id)
                            .and_then(|tl_item| tl_item.as_event().cloned())
                        {
                            if let Ok(replied_to_info) = event_tl_item.replied_to_info() {
                                self.show_replying_to(cx, (event_tl_item, replied_to_info));
                            }
                        }
                    }
                    MessageAction::ReplyPreviewClicked { reply_message_item_id, replied_to_event } => {
                        let loading_modal_inner = self.loading_modal(id!(loading_modal_inner));
                        let loading_modal = self.modal(id!(loading_modal));
                        let Some(tl) = self.tl_state.as_mut() else {
                            continue;
                        };
                        let tl_idx = reply_message_item_id;

                        /// The maximum number of items to search through when looking for the replied-to message.
                        /// This is a safety measure to prevent the main UI thread from getting stuck in a
                        /// long-running loop if the replied-to message is not found quickly.
                        const MAX_ITEMS_TO_SEARCH_THROUGH: usize = 50;

                        // Attempt to find the index of replied-to message in the timeline.
                        // Start from the current item's index (`tl_idx`)and search backwards,
                        // since we know the replied-to message must come before the current item.
                        let mut num_items_searched = 0;
                        let replied_to_msg_tl_index = tl.items
                            .focus()
                            .narrow(..tl_idx)
                            .into_iter()
                            .rev()
                            .take(MAX_ITEMS_TO_SEARCH_THROUGH)
                            .position(|i| {
                                num_items_searched += 1;
                                i.as_event()
                                    .and_then(|e| e.event_id())
                                    .is_some_and(|ev_id| ev_id == replied_to_event)
                            })
                            .map(|position| tl_idx.saturating_sub(position).saturating_sub(1));

                        if let Some(index) = replied_to_msg_tl_index {
                            // log!("The replied-to message {replied_to_event} was immediately found in room {}, scrolling to from index {reply_message_item_id} --> {index} (first ID {}).", tl.room_id, portal_list.first_id());
                            let speed = 50.0;
                            // Scroll to the message right *before* the replied-to message.
                            // FIXME: `smooth_scroll_to` should accept a "scroll offset" (first scroll) parameter too,
                            //       so that we can scroll to the replied-to message and have it
                            //       appear beneath the top of the viewport.
                            portal_list.smooth_scroll_to(cx, index.saturating_sub(1), speed, None);
                            // start highlight animation.
                            tl.message_highlight_animation_state = MessageHighlightAnimationState::Pending {
                                item_id: index
                            };
                        } else {
                            // log!("The replied-to message {replied_to_event} wasn't immediately available in room {}, searching for it in the background...", tl.room_id);
                            // Here, we set the state of the loading modal and display it to the user.
                            // The main logic will be handled in `process_timeline_updates()`, which is the only
                            // place where we can receive updates to the timeline from the background tasks.
                            loading_modal_inner.set_state(
                                cx,
                                LoadingModalState::BackwardsPaginateUntilEvent {
                                    target_event_id: replied_to_event.clone(),
                                    events_paginated: 0,
                                    request_sender: tl.request_sender.clone(),
                                },
                            );
                            loading_modal.open(cx);

                            tl.request_sender.send_if_modified(|requests| {
                                if let Some(existing) = requests.iter_mut().find(|r| r.room_id == tl.room_id) {
                                    warning!("Unexpected: room {} already had an existing timeline request in progress, event: {:?}", tl.room_id, existing.target_event_id);
                                    // We might as well re-use this existing request...
                                    existing.target_event_id = replied_to_event;
                                } else {
                                    requests.push(BackwardsPaginateUntilEventRequest {
                                        room_id: tl.room_id.clone(),
                                        target_event_id: replied_to_event,
                                        // avoid re-searching through items we already searched through.
                                        starting_index: tl_idx.saturating_sub(num_items_searched),
                                        current_tl_len: tl.items.len(),
                                    });
                                }
                                true
                            });

                            // Don't unconditionally start backwards pagination here, because we want to give the
                            // background `timeline_subscriber_handler` task a chance to process the request first
                            // and search our locally-known timeline history for the replied-to message.
                        }
                        self.redraw(cx);
                    }
                    _ => {}
                }

                // Handle the highlight animation.
                let Some(tl) = self.tl_state.as_mut() else { return };
                if let MessageHighlightAnimationState::Pending { item_id } = tl.message_highlight_animation_state {
                    if portal_list.smooth_scroll_reached(actions) {
                        cx.widget_action(
                            widget_uid,
                            &scope.path,
                            MessageAction::MessageHighlight(item_id),
                        );
                        tl.message_highlight_animation_state = MessageHighlightAnimationState::Off;
                        // Adjust the scrolled-to item's position to be slightly beneath the top of the viewport.
                        // portal_list.set_first_id_and_scroll(portal_list.first_id(), 15.0);
                    }
                }

                // Handle the action that requests to show the user profile sliding pane.
                if let ShowUserProfileAction::ShowUserProfile(profile_and_room_id) = action.as_widget_action().cast() {
                    // Only show the user profile in room that this avatar belongs to
                    if self.room_id.as_ref().is_some_and(|r| r == &profile_and_room_id.room_id) {
                        self.show_user_profile(
                            cx,
                            &pane,
                            UserProfilePaneInfo {
                                profile_and_room_id,
                                room_name: self.room_name.clone(),
                                room_member: None,
                            },
                        );
                    }
                }
            }

            // Set visibility of loading message banner based of pagination logic
            self.send_pagination_request_based_on_scroll_pos(cx, actions, &portal_list);
            // Handle sending any read receipts for the current logged-in user.
            self.send_user_read_receipts_based_on_scroll_pos(cx, actions, &portal_list);

            // Handle the cancel reply button being clicked.
            if self.button(id!(cancel_reply_button)).clicked(actions) {
                self.clear_replying_to();
                self.redraw(cx);
            }

            // Handle the add location button being clicked.
            if self.button(id!(location_button)).clicked(actions) {
                log!("Add location button clicked; requesting current location...");
                if let Err(_e) = init_location_subscriber(cx) {
                    error!("Failed to initialize location subscriber");
                }
                self.show_location_preview(cx);
            }

            // Handle the send location button being clicked.
            if self.button(id!(location_preview.send_location_button)).clicked(actions) {
                let location_preview = self.location_preview(id!(location_preview));
                if let Some((coords, _system_time_opt)) = location_preview.get_current_data() {
                    let geo_uri = format!("{}{},{}", GEO_URI_SCHEME, coords.latitude, coords.longitude);
                    let message = RoomMessageEventContent::new(
                        MessageType::Location(
                            LocationMessageEventContent::new(geo_uri.clone(), geo_uri)
                        )
                    );
                    submit_async_request(MatrixRequest::SendMessage {
                        room_id: self.room_id.clone().unwrap(),
                        message,
                        replied_to: self.tl_state.as_mut().and_then(
                            |tl| tl.replying_to.take().map(|(_, rep)| rep)
                        ),
                        // TODO: support attaching mentions, etc.
                    });

                    self.clear_replying_to();
                    location_preview.clear();
                    location_preview.redraw(cx);
                }
            }

            // Handle the send message button being clicked and enter key being pressed.
            let message_input = self.text_input(id!(message_input));
            let send_message_shortcut_pressed = message_input
                .key_down_unhandled(actions)
                .is_some_and(|ke| ke.key_code == KeyCode::ReturnKey && ke.modifiers.is_primary());
            if send_message_shortcut_pressed
                || self.button(id!(send_message_button)).clicked(actions)
            {
                let entered_text = message_input.text().trim().to_string();
                if !entered_text.is_empty() {
                    let room_id = self.room_id.clone().unwrap();
                    log!("Sending message to room {}: {:?}", room_id, entered_text);
                    let message = if let Some(html_text) = entered_text.strip_prefix("/html") {
                        RoomMessageEventContent::text_html(html_text, html_text)
                    } else if let Some(plain_text) = entered_text.strip_prefix("/plain") {
                        RoomMessageEventContent::text_plain(plain_text)
                    } else {
                        RoomMessageEventContent::text_markdown(entered_text)
                    };
                    submit_async_request(MatrixRequest::SendMessage {
                        room_id,
                        message,
                        replied_to: self.tl_state.as_mut().and_then(
                            |tl| tl.replying_to.take().map(|(_, rep)| rep)
                        ),
                        // TODO: support attaching mentions, etc.
                    });

                    self.clear_replying_to();
                    message_input.set_text_and_redraw(cx, "");
                }
            }

            // Handle the jump to bottom button: update its visibility, and handle clicks.
            self.jump_to_bottom_button(id!(jump_to_bottom)).update_from_actions(
                cx,
                &portal_list,
                actions,
            );

            // Handle a typing action on the message input box.
            if let Some(new_text) = message_input.changed(actions) {
                submit_async_request(MatrixRequest::SendTypingNotice {
                    room_id: self.room_id.clone().unwrap(),
                    typing: !new_text.is_empty(),
                });
            }
        }
        // Send fully read receipt for last displayed event 5 Seconds after user scrolled past the read marker
        if self.fully_read_timer.is_event(event).is_some() && !self.fully_read_timer.is_empty() {
            if let (Some(ref mut tl_state), Some(ref room_id)) = (&mut self.tl_state, &self.room_id) {
                if let Some((event_id, timestamp)) = tl_state
                    .last_display_event
                    .take()
                {
                    submit_async_request(MatrixRequest::FullyReadReceipt {
                        room_id: room_id.clone(),
                        event_id,
                        timestamp,
                    });
                }
            }
            cx.stop_timer(self.fully_read_timer);
        }

        if self.animator_handle_event(cx, event).must_redraw() {
            self.redraw(cx);
        }

        // Only forward visibility-related events (touch/tap/scroll) to the inner timeline view
        // if the user profile sliding pane is not visible.
        if event.requires_visibility() && pane.is_currently_shown(cx) {
            // Forward the event to the user profile sliding pane,
            // preventing the underlying timeline view from receiving it.
            pane.handle_event(cx, event, scope);
        }
        else {
            // Forward the event to the inner timeline view, but capture any actions it produces
            // such that we can handle the ones relevant to only THIS RoomScreen widget right here and now,
            // ensuring they are not mistakenly handled by other RoomScreen widget instances.
            let mut actions_generated_within_this_room_screen = cx.capture_actions(|cx|
                self.view.handle_event(cx, event, scope)
            );
            // Here, we handle and remove any general actions that are relevant to only this RoomScreen.
            // Removing the handled actions ensures they are not mistakenly handled by other RoomScreen widget instances.
            actions_generated_within_this_room_screen.retain(|action| {
                if self.handle_link_clicked(cx, action, &pane) {
                    return false;
                }

                if let LoadingModalAction::Close = action.as_widget_action().cast() {
                    self.modal(id!(loading_modal)).close(cx);
                    return false;
                }

                // Keep all unhandled actions so we can add them back to the global action list below.
                true
            });
            // Add back any unhandled actions to the global action list.
            cx.extend_actions(actions_generated_within_this_room_screen);
        }
    }

    fn draw_walk(&mut self, cx: &mut Cx2d, scope: &mut Scope, walk: Walk) -> DrawStep {
        let room_screen_widget_uid = self.widget_uid();
        while let Some(subview) = self.view.draw_walk(cx, scope, walk).step() {
            // We only care about drawing the portal list.
            let portal_list_ref = subview.as_portal_list();
            let Some(mut list_ref) = portal_list_ref.borrow_mut() else {
                error!("!!! RoomScreen::draw_walk(): BUG: expected a PortalList widget, but got something else");
                continue;
            };
            let Some(tl_state) = self.tl_state.as_mut() else {
                return DrawStep::done();
            };
            let room_id = &tl_state.room_id;
            let tl_items = &tl_state.items;

            // Set the portal list's range based on the number of timeline items.
            let last_item_id = tl_items.len();

            let list = list_ref.deref_mut();
            list.set_item_range(cx, 0, last_item_id);

            while let Some(item_id) = list.next_visible_item(cx) {
                let item = {
                    let tl_idx = item_id;
                    let Some(timeline_item) = tl_items.get(tl_idx) else {
                        // This shouldn't happen (unless the timeline gets corrupted or some other weird error),
                        // but we can always safely fill the item with an empty widget that takes up no space.
                        list.item(cx, item_id, live_id!(Empty));
                        continue;
                    };

                    // Determine whether this item's content and profile have been drawn since the last update.
                    // Pass this state to each of the `populate_*` functions so they can attempt to re-use
                    // an item in the timeline's portallist that was previously populated, if one exists.
                    let item_drawn_status = ItemDrawnStatus {
                        content_drawn: tl_state.content_drawn_since_last_update.contains(&tl_idx),
                        profile_drawn: tl_state.profile_drawn_since_last_update.contains(&tl_idx),
                    };

                    let (item, item_new_draw_status) = match timeline_item.kind() {
                        TimelineItemKind::Event(event_tl_item) => match event_tl_item.content() {
                            TimelineItemContent::Message(message) => {
                                let prev_event = tl_idx.checked_sub(1).and_then(|i| tl_items.get(i));
                                populate_message_view(
                                    cx,
                                    list,
                                    item_id,
                                    room_id,
                                    event_tl_item,
                                    MessageOrSticker::Message(message),
                                    prev_event,
                                    &mut tl_state.media_cache,
                                    item_drawn_status,
                                    room_screen_widget_uid,
                                )
                            }
                            TimelineItemContent::Sticker(sticker) => {
                                let prev_event = tl_idx.checked_sub(1).and_then(|i| tl_items.get(i));
                                populate_message_view(
                                    cx,
                                    list,
                                    item_id,
                                    room_id,
                                    event_tl_item,
                                    MessageOrSticker::Sticker(sticker.content()),
                                    prev_event,
                                    &mut tl_state.media_cache,
                                    item_drawn_status,
                                    room_screen_widget_uid,
                                )
                            }
                            TimelineItemContent::RedactedMessage => populate_small_state_event(
                                cx,
                                list,
                                item_id,
                                room_id,
                                event_tl_item,
                                &RedactedMessageEventMarker,
                                item_drawn_status,
                            ),
                            TimelineItemContent::MembershipChange(membership_change) => populate_small_state_event(
                                cx,
                                list,
                                item_id,
                                room_id,
                                event_tl_item,
                                membership_change,
                                item_drawn_status,
                            ),
                            TimelineItemContent::ProfileChange(profile_change) => populate_small_state_event(
                                cx,
                                list,
                                item_id,
                                room_id,
                                event_tl_item,
                                profile_change,
                                item_drawn_status,
                            ),
                            TimelineItemContent::OtherState(other) => populate_small_state_event(
                                cx,
                                list,
                                item_id,
                                room_id,
                                event_tl_item,
                                other,
                                item_drawn_status,
                            ),
                            unhandled => {
                                let item = list.item(cx, item_id, live_id!(SmallStateEvent));
                                item.label(id!(content)).set_text(&format!("[Unsupported] {:?}", unhandled));
                                (item, ItemDrawnStatus::both_drawn())
                            }
                        }
                        TimelineItemKind::Virtual(VirtualTimelineItem::DayDivider(millis)) => {
                            let item = list.item(cx, item_id, live_id!(DayDivider));
                            let text = unix_time_millis_to_datetime(millis)
                                // format the time as a shortened date (Sat, Sept 5, 2021)
                                .map(|dt| format!("{}", dt.date_naive().format("%a %b %-d, %Y")))
                                .unwrap_or_else(|| format!("{:?}", millis));
                            item.label(id!(date)).set_text(&text);
                            (item, ItemDrawnStatus::both_drawn())
                        }
                        TimelineItemKind::Virtual(VirtualTimelineItem::ReadMarker) => {
                            let item = list.item(cx, item_id, live_id!(ReadMarker));
                            (item, ItemDrawnStatus::both_drawn())
                        }
                    };

                    // Now that we've drawn the item, add its index to the set of drawn items.
                    if item_new_draw_status.content_drawn {
                        tl_state.content_drawn_since_last_update.insert(tl_idx .. tl_idx + 1);
                    }
                    if item_new_draw_status.profile_drawn {
                        tl_state.profile_drawn_since_last_update.insert(tl_idx .. tl_idx + 1);
                    }
                    item
                };
                item.draw_all(cx, &mut Scope::empty());
            }
        }

        DrawStep::done()
    }
}

impl RoomScreen {
    /// Processes all pending background updates to the currently-shown timeline.
    ///
    /// Redraws this RoomScreen view if any updates were applied.
    fn process_timeline_updates(&mut self, cx: &mut Cx, portal_list: &PortalListRef) {
        let top_space = self.view(id!(top_space));
        let jump_to_bottom = self.jump_to_bottom_button(id!(jump_to_bottom));
        let curr_first_id = portal_list.first_id();
        let Some(tl) = self.tl_state.as_mut() else { return };

        let mut done_loading = false;
        let mut should_continue_backwards_pagination = false;
        let mut num_updates = 0;
        let mut typing_users = Vec::new();

        while let Ok(update) = tl.update_receiver.try_recv() {
            num_updates += 1;
            match update {
                TimelineUpdate::FirstUpdate { initial_items } => {
                    tl.content_drawn_since_last_update.clear();
                    tl.profile_drawn_since_last_update.clear();
                    tl.fully_paginated = false;
                    // Set the portal list to the very bottom of the timeline.
                    portal_list.set_first_id_and_scroll(initial_items.len().saturating_sub(1), 0.0);
                    portal_list.set_tail_range(true);
                    jump_to_bottom.update_visibility(true);

                    tl.items = initial_items;
                    done_loading = true;
                }
                TimelineUpdate::NewItems { new_items, changed_indices, is_append, clear_cache, unread_messages_count } => {
                    if new_items.is_empty() {
                        if !tl.items.is_empty() {
                            log!("Timeline::handle_event(): timeline (had {} items) was cleared for room {}", tl.items.len(), tl.room_id);
                        }

                        // If the bottom of the timeline (the last event) is visible, then we should
                        // set the timeline to live mode.
                        // If the bottom of the timeline is *not* visible, then we should
                        // set the timeline to Focused mode.

                        // TODO: Save the event IDs of the top 3 items before we apply this update,
                        //       which indicates this timeline is in the process of being restored,
                        //       such that we can jump back to that position later after applying this update.

                        // TODO: here we need to re-build the timeline via TimelineBuilder
                        //       and set the TimelineFocus to one of the above-saved event IDs.

                        // TODO: the docs for `TimelineBuilder::with_focus()` claim that the timeline's focus mode
                        //       can be changed after creation, but I do not see any methods to actually do that.
                        //       <https://matrix-org.github.io/matrix-rust-sdk/matrix_sdk_ui/timeline/struct.TimelineBuilder.html#method.with_focus>
                        //
                        //       As such, we probably need to create a new async request enum variant
                        //       that tells the background async task to build a new timeline
                        //       (either in live mode or focused mode around one or more events)
                        //       and then replaces the existing timeline in ALL_ROOMS_INFO with the new one.
                    }

                    // Maybe todo?: we can often avoid the following loops that iterate over the `items` list
                    //       by only doing that if `clear_cache` is true, or if `changed_indices` range includes
                    //       any index that comes before (is less than) the above `curr_first_id`.

                    if new_items.len() == tl.items.len() {
                        // log!("Timeline::handle_event(): no jump necessary for updated timeline of same length: {}", items.len());
                    }
                    else if curr_first_id > new_items.len() {
                        log!("Timeline::handle_event(): jumping to bottom: curr_first_id {} is out of bounds for {} new items", curr_first_id, new_items.len());
                        portal_list.set_first_id_and_scroll(new_items.len().saturating_sub(1), 0.0);
                        portal_list.set_tail_range(true);
                        jump_to_bottom.update_visibility(true);
                    }
                    else if let Some((curr_item_idx, new_item_idx, new_item_scroll, _event_id)) =
                        find_new_item_matching_current_item(cx, portal_list, curr_first_id, &tl.items, &new_items)
                    {
                        if curr_item_idx != new_item_idx {
                            log!("Timeline::handle_event(): jumping view from event index {curr_item_idx} to new index {new_item_idx}, scroll {new_item_scroll}, event ID {_event_id}");
                            portal_list.set_first_id_and_scroll(new_item_idx, new_item_scroll);
                            tl.prev_first_index = Some(new_item_idx);
                            // Reset the fully read timer when we jump to a new event
                            cx.stop_timer(self.fully_read_timer);
                            tl.scrolled_past_read_marker = false;
                        }
                    }
                    //
                    // TODO: after an (un)ignore user event, all timelines are cleared. Handle that here.
                    //
                    else {
                        warning!("!!! Couldn't find new event with matching ID for ANY event currently visible in the portal list");
                    }

                    // If new items were appended to the end of the timeline, show an unread messages badge on the jump to bottom button.
                    if is_append && !portal_list.is_at_end() {
                        if let Some(room_id) = &self.room_id {
                            // Set the number of unread messages to unread_notification_badge by async request to avoid locking in the Main UI thread
                            submit_async_request(MatrixRequest::GetNumOfUnReadMessages{ room_id: room_id.clone() });
                        }
                    }
                    if let Some(unread_messages_count) = unread_messages_count {
                        jump_to_bottom.show_unread_message_badge(cx, unread_messages_count);
                        continue;
                    }
                    if clear_cache {
                        tl.content_drawn_since_last_update.clear();
                        tl.profile_drawn_since_last_update.clear();
                        tl.fully_paginated = false;

                        // If this RoomScreen is showing the loading modal and has an ongoing backwards pagination request,
                        // then we should update the status message in that loading modal
                        // and then continue paginating backwards until we find the target event.
                        // Note that we do this here because `clear_cache` will always be true if backwards pagination occurred.
                        let loading_modal_inner = self.view.loading_modal(id!(loading_modal_inner));
                        let mut loading_modal_state = loading_modal_inner.take_state();
                        if let LoadingModalState::BackwardsPaginateUntilEvent {
                            ref mut events_paginated, target_event_id, ..
                        } = &mut loading_modal_state {
                            *events_paginated += new_items.len().saturating_sub(tl.items.len());
                            log!("While finding target event {target_event_id}, loaded {events_paginated} messages...");
                            // Here, we assume that we have not yet found the target event,
                            // so we need to continue paginating backwards.
                            // If the target event has already been found, it will be handled
                            // in the `TargetEventFound` match arm below, which will set
                            // `should_continue_backwards_pagination` to `false`.
                            // So either way, it's okay to set this to `true` here.
                            should_continue_backwards_pagination = true;
                        }
                        loading_modal_inner.set_state(cx, loading_modal_state);
                    } else {
                        tl.content_drawn_since_last_update.remove(changed_indices.clone());
                        tl.profile_drawn_since_last_update.remove(changed_indices.clone());
                        // log!("Timeline::handle_event(): changed_indices: {changed_indices:?}, items len: {}\ncontent drawn: {:#?}\nprofile drawn: {:#?}", items.len(), tl.content_drawn_since_last_update, tl.profile_drawn_since_last_update);
                    }
                    tl.items = new_items;
                    done_loading = true;
                }
                TimelineUpdate::TargetEventFound { target_event_id, index } => {
                    // log!("Target event found in room {}: {target_event_id}, index: {index}", tl.room_id);
                    tl.request_sender.send_if_modified(|requests| {
                        requests.retain(|r| r.room_id != tl.room_id);
                        // no need to notify/wake-up all receivers for a completed request
                        false
                    });

                    // sanity check: ensure the target event is in the timeline at the given `index`.
                    let item = tl.items.get(index);
                    let is_valid = item.is_some_and(|item|
                        item.as_event()
                            .is_some_and(|ev| ev.event_id() == Some(&target_event_id))
                    );
                    let loading_modal_inner = self.view.loading_modal(id!(loading_modal_inner));

                    // log!("TargetEventFound: is_valid? {is_valid}. room {}, event {target_event_id}, index {index} of {}\n  --> item: {item:?}", tl.room_id, tl.items.len());
                    if is_valid {
                        // We successfully found the target event, so we can close the loading modal,
                        // reset the loading modal state to `None`, and stop issuing backwards pagination requests.
                        loading_modal_inner.set_status(cx, "Successfully found replied-to message!");
                        loading_modal_inner.set_state(cx, LoadingModalState::None);
                        self.view.modal(id!(loading_modal)).close(cx);

                        // NOTE: this code was copied from the `ReplyPreviewClicked` action handler;
                        //       we should deduplicate them at some point.
                        let speed = 50.0;
                        // Scroll to the message right above the replied-to message.
                        // FIXME: `smooth_scroll_to` should accept a scroll offset parameter too,
                        //       so that we can scroll to the replied-to message and have it
                        //       appear beneath the top of the viewport.
                        portal_list.smooth_scroll_to(cx, index.saturating_sub(1), speed, None);
                        // start highlight animation.
                        tl.message_highlight_animation_state = MessageHighlightAnimationState::Pending {
                            item_id: index
                        };
                    }
                    else {
                        // Here, the target event was not found in the current timeline,
                        // or we found it previously but it is no longer in the timeline (or has moved),
                        // which means we encountered an error and are unable to jump to the target event.
                        error!("Target event index {index} of {} is out of bounds for room {}", tl.items.len(), tl.room_id);
                        // Show this error in the loading modal, which should already be open.
                        loading_modal_inner.set_state(cx, LoadingModalState::Error(
                            String::from("Unable to find replied-to message; it may have been deleted.")
                        ));
                    }

                    should_continue_backwards_pagination = false;

                    // redraw now before any other items get added to the timeline list.
                    self.view.redraw(cx);
                }
                TimelineUpdate::PaginationRunning(direction) => {
                    if direction == PaginationDirection::Backwards {
                        top_space.set_visible(true);
                        done_loading = false;
                    } else {
                        error!("Unexpected PaginationRunning update in the Forwards direction");
                    }
                }
                TimelineUpdate::PaginationError { error, direction } => {
                    error!("Pagination error ({direction}) in room {}: {error:?}", tl.room_id);
                    done_loading = true;
                }
                TimelineUpdate::PaginationIdle { fully_paginated, direction } => {
                    if direction == PaginationDirection::Backwards {
                        // Don't set `done_loading` to `true`` here, because we want to keep the top space visible
                        // (with the "loading" message) until the corresponding `NewItems` update is received.
                        tl.fully_paginated = fully_paginated;
                        if fully_paginated {
                            done_loading = true;
                        }
                    } else {
                        error!("Unexpected PaginationIdle update in the Forwards direction");
                    }
                }
                TimelineUpdate::EventDetailsFetched {event_id, result } => {
                    if let Err(_e) = result {
                        error!("Failed to fetch details fetched for event {event_id} in room {}. Error: {_e:?}", tl.room_id);
                    }
                    // Here, to be most efficient, we could redraw only the updated event,
                    // but for now we just fall through and let the final `redraw()` call re-draw the whole timeline view.
                }
                TimelineUpdate::RoomMembersFetched => {
                    // log!("Timeline::handle_event(): room members fetched for room {}", tl.room_id);
                    // Here, to be most efficient, we could redraw only the user avatars and names in the timeline,
                    // but for now we just fall through and let the final `redraw()` call re-draw the whole timeline view.
                }
                TimelineUpdate::MediaFetched => {
                    log!("Timeline::handle_event(): media fetched for room {}", tl.room_id);
                    // Here, to be most efficient, we could redraw only the media items in the timeline,
                    // but for now we just fall through and let the final `redraw()` call re-draw the whole timeline view.
                }

                TimelineUpdate::TypingUsers { users } => {
                    // This update loop should be kept tight & fast, so all we do here is
                    // save the list of typing users for future use after the loop exits.
                    // Then, we "process" it later (by turning it into a string) after the
                    // update loop has completed, which avoids unnecessary expensive work
                    // if the list of typing users gets updated many times in a row.
                    typing_users = users;
                }

                TimelineUpdate::CanUserSendMessage(can_user_send_message) => {
                    let input_bar = self.view.view(id!(input_bar));
                    let can_not_send_message_notice = self.view.view(id!(can_not_send_message_notice));

                    input_bar.set_visible(can_user_send_message);
                    can_not_send_message_notice.set_visible(!can_user_send_message);
                }
            }
        }

        if should_continue_backwards_pagination {
            submit_async_request(MatrixRequest::PaginateRoomTimeline {
                room_id: tl.room_id.clone(),
                num_events: 50,
                direction: PaginationDirection::Backwards,
            });
        }

        if done_loading {
            top_space.set_visible(false);
        }

        if !typing_users.is_empty() {
            let typing_notice_text = match typing_users.as_slice() {
                [] => String::new(),
                [user] => format!("{user} is typing "),
                [user1, user2] => format!("{user1} and {user2} are typing "),
                [user1, user2, others @ ..] => {
                    if others.len() > 1 {
                        format!("{user1}, {user2}, and {} are typing ", &others[0])
                    } else {
                        format!(
                            "{user1}, {user2}, and {} others are typing ",
                            others.len()
                        )
                    }
                }
            };
            // Set the typing notice text and make its view visible.
            self.view.label(id!(typing_label)).set_text(&typing_notice_text);
            self.view.view(id!(typing_notice)).set_visible(true);
            // Animate in the typing notice view (sliding it up from the bottom).
            self.animator_play(cx, id!(typing_notice_animator.show));
            // Start the typing notice text animation of bouncing dots.
            let typing_animation = self.view.typing_animation(id!(typing_animation));
            typing_animation.animate(cx);
        } else {
            // Animate out the typing notice view (sliding it out towards the bottom).
            self.animator_play(cx, id!(typing_notice_animator.hide));
            let typing_animation = self.view.typing_animation(id!(typing_animation));
            typing_animation.stop_animation();
        }

        if num_updates > 0 {
            // log!("Applied {} timeline updates for room {}, redrawing with {} items...", num_updates, tl.room_id, tl.items.len());
            self.redraw(cx);
        }
    }


    /// Handles a link being clicked in any child widgets of this RoomScreen.
    ///
    /// Returns `true` if the given `action` was indeed an `HtmlLinkAction::Clicked` action.
    fn handle_link_clicked(
        &mut self,
        cx: &mut Cx,
        action: &Action,
        pane: &UserProfileSlidingPaneRef,
    ) -> bool {
        if let HtmlLinkAction::Clicked { url, .. } = action.as_widget_action().cast() {
            // A closure that handles both MatrixToUri and MatrixUri links.
            let mut handle_uri = |id: &MatrixId, _via: &[OwnedServerName]| -> bool {
                match id {
                    MatrixId::Room(room_id) => {
                        if self.room_id.as_ref() == Some(room_id) {
                            return true;
                        }
                        if let Some(_known_room) = get_client().and_then(|c| c.get_room(room_id)) {
                            log!("TODO: jump to known room {}", room_id);
                        } else {
                            log!("TODO: fetch and display room preview for room {}", room_id);
                        }
                        true
                    }
                    MatrixId::RoomAlias(room_alias) => {
                        log!("TODO: open room alias {}", room_alias);
                        // TODO: open a room loading screen that shows a spinner
                        //       while our background async task calls Client::resolve_room_alias()
                        //       and then either jumps to the room if known, or fetches and displays
                        //       a room preview for that room.
                        true
                    }
                    MatrixId::User(user_id) => {
                        log!("Opening matrix.to user link for {}", user_id);

                        // There is no synchronous way to get the user's full profile info
                        // including the details of their room membership,
                        // so we fill in with the details we *do* know currently,
                        // show the UserProfileSlidingPane, and then after that,
                        // the UserProfileSlidingPane itself will fire off
                        // an async request to get the rest of the details.
                        self.show_user_profile(
                            cx,
                            pane,
                            UserProfilePaneInfo {
                                profile_and_room_id: UserProfileAndRoomId {
                                    user_profile: UserProfile {
                                        user_id: user_id.to_owned(),
                                        username: None,
                                        avatar_state: AvatarState::Unknown,
                                    },
                                    room_id: self.room_id.clone().unwrap(),
                                },
                                room_name: self.room_name.clone(),
                                // TODO: use the extra `via` parameters
                                room_member: None,
                            },
                        );
                        true
                    }
                    MatrixId::Event(room_id, event_id) => {
                        log!("TODO: open event {} in room {}", event_id, room_id);
                        // TODO: this requires the same first step as the `MatrixId::Room` case above,
                        //       but then we need to call Room::event_with_context() to get the event
                        //       and its context (surrounding events ?).
                        true
                    }
                    _ => false,
                }
            };

            let mut link_was_handled = false;
            if let Ok(matrix_to_uri) = MatrixToUri::parse(&url) {
                link_was_handled |= handle_uri(matrix_to_uri.id(), matrix_to_uri.via());
            }
            if let Ok(matrix_uri) = MatrixUri::parse(&url) {
                link_was_handled |= handle_uri(matrix_uri.id(), matrix_uri.via());
            }

            if !link_was_handled {
                log!("Opening URL \"{}\"", url);
                if let Err(e) = robius_open::Uri::new(&url).open() {
                    error!("Failed to open URL {:?}. Error: {:?}", url, e);
                }
            }
            true
        } else {
            false
        }
    }

    /// Shows the user profile sliding pane with the given avatar info.
    fn show_user_profile(
        &mut self,
        cx: &mut Cx,
        pane: &UserProfileSlidingPaneRef,
        info: UserProfilePaneInfo,
    ) {
        pane.set_info(cx, info);
        pane.show(cx);
        // Not sure if this redraw is necessary
        self.redraw(cx);
    }

    /// Shows a preview of the given event that the user is currently replying to
    /// above the message input bar.
    fn show_replying_to(
        &mut self,
        cx: &mut Cx,
        replying_to: (EventTimelineItem, RepliedToInfo),
    ) {
        let replying_preview_view = self.view(id!(replying_preview));
        let (replying_preview_username, _) = set_avatar_and_get_username(
            cx,
            replying_preview_view.avatar(id!(reply_preview_content.reply_preview_avatar)),
            self.room_id.as_ref().unwrap(),
            replying_to.0.sender(),
            replying_to.0.sender_profile(),
            replying_to.0.event_id(),
        );

        replying_preview_view
            .label(id!(reply_preview_content.reply_preview_username))
            .set_text(replying_preview_username.as_str());

        populate_preview_of_timeline_item(
            &replying_preview_view.html_or_plaintext(id!(reply_preview_content.reply_preview_body)),
            replying_to.0.content(),
            &replying_preview_username,
        );

        self.view(id!(replying_preview)).set_visible(true);
        if let Some(tl) = self.tl_state.as_mut() {
            tl.replying_to = Some(replying_to);
        }

        // After the user clicks the reply button next to a message,
        // and we get to this point where the replying-to preview is shown,
        // we should automatically focus the keyboard on the message input box
        // so that the user can immediately start typing their reply
        // without having to manually click on the message input box.
        self.text_input(id!(message_input)).set_key_focus(cx);
        self.redraw(cx);
    }

    /// Clears (and makes invisible) the preview of the message
    /// that the user is currently replying to.
    fn clear_replying_to(&mut self) {
        self.view(id!(replying_preview)).set_visible(false);
        if let Some(tl) = self.tl_state.as_mut() {
            tl.replying_to = None;
        }
    }

    fn show_location_preview(&mut self, cx: &mut Cx) {
        self.location_preview(id!(location_preview)).show();
        self.redraw(cx);
    }

    /// Invoke this when this timeline is being shown,
    /// e.g., when the user navigates to this timeline.
    fn show_timeline(&mut self, cx: &mut Cx) {
        let room_id = self.room_id.clone()
            .expect("BUG: Timeline::show_timeline(): no room_id was set.");
        // just an optional sanity check
        assert!(self.tl_state.is_none(),
            "BUG: tried to show_timeline() into a timeline with existing state. \
            Did you forget to save the timeline state back to the global map of states?",
        );

        // Send request as `MatrixRequest` to check post permission.
        submit_async_request(MatrixRequest::CheckCanUserSendMessage { room_id: room_id.clone() });

        let (mut tl_state, first_time_showing_room) = if let Some(existing) = TIMELINE_STATES.lock().unwrap().remove(&room_id) {
            (existing, false)
        } else {
            let (update_sender, update_receiver, request_sender) = take_timeline_endpoints(&room_id)
                .expect("BUG: couldn't get timeline state for first-viewed room.");
            let new_tl_state = TimelineUiState {
                room_id: room_id.clone(),
                // We assume timelines being viewed for the first time haven't been fully paginated.
                fully_paginated: false,
                items: Vector::new(),
                content_drawn_since_last_update: RangeSet::new(),
                profile_drawn_since_last_update: RangeSet::new(),
                update_receiver,
                request_sender,
                media_cache: MediaCache::new(MediaFormatConst::File, Some(update_sender)),
                replying_to: None,
                saved_state: SavedState::default(),
                message_highlight_animation_state: MessageHighlightAnimationState::default(),
                last_scrolled_index: usize::MAX,
                prev_first_index: None,
                scrolled_past_read_marker: false,
                last_display_event: None,
            };
            (new_tl_state, true)
        };

        // Subscribe to typing notices, but hide the typing notice view initially.
        self.view(id!(typing_notice)).set_visible(false);
        submit_async_request(
            MatrixRequest::SubscribeToTypingNotices {
                room_id: room_id.clone(),
                subscribe: true,
            }
        );

        // Query for User's fully read event
        submit_async_request(MatrixRequest::GetFullyReadEvent { room_id: room_id.clone() });
        submit_async_request(MatrixRequest::SubscribeToUpdates { room_id: room_id.clone(), subscribe: true });
        // Kick off a back pagination request for this room. This is "urgent",
        // because we want to show the user some messages as soon as possible
        // when they first open the room, and there might not be any messages yet.
        if first_time_showing_room && !tl_state.fully_paginated {
            log!("Sending a first-time backwards pagination request for room {}", room_id);
            submit_async_request(MatrixRequest::PaginateRoomTimeline {
                room_id: room_id.clone(),
                num_events: 50,
                direction: PaginationDirection::Backwards,
            });

            // Even though we specify that room member profiles should be lazy-loaded,
            // the matrix server still doesn't consistently send them to our client properly.
            // So we kick off a request to fetch the room members here upon first viewing the room.
            submit_async_request(MatrixRequest::FetchRoomMembers { room_id });
        }

        // Now, restore the visual state of this timeline from its previously-saved state.
        self.restore_state(cx, &mut tl_state);

        // As the final step, store the tl_state for this room into this RoomScreen widget,
        // such that it can be accessed in future event/draw handlers.
        self.tl_state = Some(tl_state);

        // Now that we have restored the TimelineUiState into this RoomScreen widget,
        // we can proceed to processing pending background updates, and if any were processed,
        // the timeline will also be redrawn.
        if first_time_showing_room {
            let portal_list = self.portal_list(id!(list));
            self.process_timeline_updates(cx, &portal_list);
        }

        self.redraw(cx);
    }

    /// Invoke this when this RoomScreen/timeline is being hidden or no longer being shown.
    fn hide_timeline(&mut self) {
        let Some(room_id) = self.room_id.clone() else { return };

        self.save_state();

        // When closing a room view, we do the following with non-persistent states:
        // * Unsubscribe from typing notices, since we don't care about them
        //   when a given room isn't visible.
        // * Clear the location preview. We don't save this to the TimelineUiState
        //   because the location might change by the next time the user opens this same room.
        self.location_preview(id!(location_preview)).clear();
        submit_async_request(MatrixRequest::SubscribeToTypingNotices {
            room_id,
            subscribe: false,
        });
    }

    /// Removes the current room's visual UI state from this widget
    /// and saves it to the map of `TIMELINE_STATES` such that it can be restored later.
    ///
    /// Note: after calling this function, the widget's `tl_state` will be `None`.
    fn save_state(&mut self) {
        let Some(mut tl) = self.tl_state.take() else {
            error!("Timeline::save_state(): skipping due to missing state, room {:?}", self.room_id);
            return;
        };

        let portal_list = self.portal_list(id!(list));
        let first_index = portal_list.first_id();
        let message_input_box = self.text_input(id!(message_input));
        let state = SavedState {
            first_index_and_scroll: Some((first_index, portal_list.scroll_position())),
            message_input_state: message_input_box.save_state(),
            replying_to: tl.replying_to.clone(),
        };
        tl.saved_state = state;
        // Store this Timeline's `TimelineUiState` in the global map of states.
        TIMELINE_STATES.lock().unwrap().insert(tl.room_id.clone(), tl);
    }

    /// Restores the previously-saved visual UI state of this room.
    ///
    /// Note: this accepts a direct reference to the timeline's UI state,
    /// so this function must not try to re-obtain it by accessing `self.tl_state`.
    fn restore_state(&mut self, cx: &mut Cx, tl_state: &mut TimelineUiState) {
        let SavedState {
            first_index_and_scroll,
            message_input_state,
            replying_to,
        } = &mut tl_state.saved_state;
        if let Some((first_index, scroll_from_first_id)) = first_index_and_scroll {
            self.portal_list(id!(timeline.list))
                .set_first_id_and_scroll(*first_index, *scroll_from_first_id);
        } else {
            // If the first index is not set, then the timeline has not yet been scrolled by the user,
            // so we set the portal list to "tail" (track) the bottom of the list.
            self.portal_list(id!(timeline.list)).set_tail_range(true);
        }

        let saved_message_input_state = std::mem::take(message_input_state);
        self.text_input(id!(message_input))
            .restore_state(saved_message_input_state);
        if let Some(replying_to_event) = replying_to.take() {
            self.show_replying_to(cx, replying_to_event);
        } else {
            self.clear_replying_to();
        }
    }

    /// Sets this `RoomScreen` widget to display the timeline for the given room.
    pub fn set_displayed_room(
        &mut self,
        cx: &mut Cx,
        room_id: OwnedRoomId,
        room_name: String,
    ) {
        // If the room is already being displayed, then do nothing.
        if let Some(current_room_id) = &self.room_id {
            if current_room_id.eq(&room_id) {
                return;
            }
        }

        self.hide_timeline();
        let loading_modal = self.modal(id!(loading_modal));
        if loading_modal.is_open() {
            // this will also reset the state of the inner loading modal
            loading_modal.close(cx);
        }
        self.room_name = room_name;
        self.room_id = Some(room_id);
        self.show_timeline(cx);
    }

    /// Sends read receipts based on the current scroll position of the timeline.
    fn send_user_read_receipts_based_on_scroll_pos(
        &mut self,
        cx: &mut Cx,
        actions: &ActionsBuf,
        portal_list: &PortalListRef,
    ) {
        //stopped scrolling
        if portal_list.scrolled(actions) {
            return;
        }
        let first_index = portal_list.first_id();
        let (Some(tl_state), Some(room_id)) = (self.tl_state.as_mut(), self.room_id.as_ref()) else {
            return;
        };
        if let Some(ref mut index) = tl_state.prev_first_index {
            // to detect change of scroll when scroll ends
            if *index != first_index {
                // Any scrolling, resets the fully_read_timer
                cx.stop_timer(self.fully_read_timer);
                if first_index >= *index {
                    // Get event_id and timestamp for the last visible event
                    let Some((last_event_id, last_timestamp)) = tl_state
                        .items
                        .get(first_index + portal_list.visible_items())
                        .and_then(|f| f.as_event())
                        .and_then(|f| f.event_id().map(|e| (e, f.timestamp())))
                    else {
                        *index = first_index;
                        return;
                    };
                    submit_async_request(MatrixRequest::ReadReceipt {
                        room_id: room_id.clone(),
                        event_id: last_event_id.to_owned(),
                    });
                    // If scrolled_past_read_marker is true, set last_display_event to last_event_id and start the timer
                    if tl_state.scrolled_past_read_marker {
                        self.fully_read_timer = cx.start_timeout(5.0);
                        tl_state.last_display_event = Some((last_event_id.to_owned(), last_timestamp));
                    } else {
                        // Get event_id and timestamp for the first visible event
                        // If scrolled_past_read_marker is false, check if the saved fully read event's timestamp in between the first and last visible event
                        // If true, set scrolled_past_read_marker to true
                        // If true, set last_event_id to last_display_event
                        // If true, start the 5 seconds timer
                        let Some((_fully_read_event, fully_read_timestamp)) =
                            get_fully_read_event(room_id)
                        else {
                            *index = first_index;
                            return;
                        };
                        let Some((_first_event_id, first_timestamp)) = tl_state
                            .items
                            .get(first_index)
                            .and_then(|f| f.as_event())
                            .and_then(|f| f.event_id().map(|e| (e, f.timestamp())))
                        else {
                            *index = first_index;
                            return;
                        };
                        if fully_read_timestamp >= first_timestamp
                            && fully_read_timestamp <= last_timestamp
                        {
                            tl_state.scrolled_past_read_marker = true;
                            tl_state.last_display_event =
                                Some((last_event_id.to_owned(), last_timestamp));
                            self.fully_read_timer = cx.start_timeout(5.0);
                        }
                    }
                }
                *index = first_index;
            }
        } else {
            tl_state.prev_first_index = Some(first_index);
        }
    }

    /// Sends a backwards pagination request if the user is scrolling up
    /// and is approaching the top of the timeline.
    fn send_pagination_request_based_on_scroll_pos(
        &mut self,
        _cx: &mut Cx,
        actions: &ActionsBuf,
        portal_list: &PortalListRef,
    ) {
        let Some(tl) = self.tl_state.as_mut() else { return };
        if tl.fully_paginated { return };
        if !portal_list.scrolled(actions) { return };

        let first_index = portal_list.first_id();
        if first_index == 0 && tl.last_scrolled_index > 0 {
            log!("Scrolled up from item {} --> 0, sending back pagination request for room {}",
                tl.last_scrolled_index, tl.room_id,
            );
            submit_async_request(MatrixRequest::PaginateRoomTimeline {
                room_id: tl.room_id.clone(),
                num_events: 50,
                direction: PaginationDirection::Backwards,
            });
        }
        tl.last_scrolled_index = first_index;
    }
}

impl RoomScreenRef {
    /// See [`RoomScreen::set_displayed_room()`].
    pub fn set_displayed_room(
        &self,
        cx: &mut Cx,
        room_id: OwnedRoomId,
        room_name: String,
    ) {
        let Some(mut inner) = self.borrow_mut() else { return };
        inner.set_displayed_room(cx, room_id, room_name);
    }
}

/// A message that is sent from a background async task to a room's timeline view
/// for the purpose of update the Timeline UI contents or metadata.
pub enum TimelineUpdate {
    /// The very first update a given room's timeline receives.
    FirstUpdate {
        /// The initial list of timeline items (events) for a room.
        initial_items: Vector<Arc<TimelineItem>>,
    },
    /// The content of a room's timeline was updated in the background.
    NewItems {
        /// The entire list of timeline items (events) for a room.
        new_items: Vector<Arc<TimelineItem>>,
        /// The range of indices in the `items` list that have been changed in this update
        /// and thus must be removed from any caches of drawn items in the timeline.
        /// Any items outside of this range are assumed to be unchanged and need not be redrawn.
        changed_indices: Range<usize>,
        /// An optimization that informs the UI whether the changes to the timeline
        /// resulted in new items being *appended to the end* of the timeline.
        is_append: bool,
        /// Whether to clear the entire cache of drawn items in the timeline.
        /// This supersedes `index_of_first_change` and is used when the entire timeline is being redrawn.
        clear_cache: bool,
        /// The updated number of unread messages in the room.
        unread_messages_count: Option<u64>
    },
    /// The target event ID was found at the given `index` in the timeline items vector.
    ///
    /// This means that the RoomScreen widget can scroll the timeline up to this event,
    /// and the background `timeline_subscriber_handler` async task can stop looking for this event.
    TargetEventFound {
        target_event_id: OwnedEventId,
        index: usize,
    },
    /// A notice that the background task doing pagination for this room is currently running
    /// a pagination request in the given direction, and is waiting for that request to complete.
    PaginationRunning(PaginationDirection),
    /// An error occurred while paginating the timeline for this room.
    PaginationError {
        error: timeline::Error,
        direction: PaginationDirection,
    },
    /// A notice that the background task doing pagination for this room has become idle,
    /// meaning that it has completed its recent pagination request(s).
    PaginationIdle {
        /// If `true`, the start of the timeline has been reached, meaning that
        /// there is no need to send further pagination requests.
        fully_paginated: bool,
        direction: PaginationDirection,
    },
    /// A notice that event details have been fetched from the server,
    /// including a `result` that indicates whether the request was successful.
    EventDetailsFetched {
        event_id: OwnedEventId,
        result: Result<(), matrix_sdk_ui::timeline::Error>,
    },
    /// A notice that the room's members have been fetched from the server,
    /// though the success or failure of the request is not yet known until the client
    /// requests the member info via a timeline event's `sender_profile()` method.
    RoomMembersFetched,
    /// A notice that one or more requested media items (images, videos, etc.)
    /// that should be displayed in this timeline have now been fetched and are available.
    MediaFetched,
    /// A notice that one or more members of a this room are currently typing.
    TypingUsers {
        /// The list of users (their displayable name) who are currently typing in this room.
        users: Vec<String>,
    },
    /// A notice that the permission of user's ability to send messages in this room,
    /// this condition is simple so that we only use `bool`
    CanUserSendMessage (bool)
}

/// The global set of all timeline states, one entry per room.
static TIMELINE_STATES: Mutex<BTreeMap<OwnedRoomId, TimelineUiState>> = Mutex::new(BTreeMap::new());

/// The UI-side state of a single room's timeline, which is only accessed/updated by the UI thread.
///
/// This struct should only include states that need to be persisted for a given room
/// across multiple `Hide`/`Show` cycles of that room's timeline within a RoomScreen.
/// If a state is more temporary and shouldn't be persisted when the timeline is hidden,
/// then it should be stored in the RoomScreen widget itself, not in this struct.
struct TimelineUiState {
    /// The ID of the room that this timeline is for.
    room_id: OwnedRoomId,

    /// Whether this room's timeline has been fully paginated, which means
    /// that the oldest (first) event in the timeline is locally synced and available.
    /// When `true`, further backwards pagination requests will not be sent.
    ///
    /// This must be reset to `false` whenever the timeline is fully cleared.
    fully_paginated: bool,

    /// The list of items (events) in this room's timeline that our client currently knows about.
    items: Vector<Arc<TimelineItem>>,

    /// The range of items (indices in the above `items` list) whose event **contents** have been drawn
    /// since the last update and thus do not need to be re-populated on future draw events.
    ///
    /// This range is partially cleared on each background update (see below) to ensure that
    /// items modified during the update are properly redrawn. Thus, it is a conservative
    /// "cache tracker" that may not include all items that have already been drawn,
    /// but that's okay because big updates that clear out large parts of the rangeset
    /// only occur during back pagination, which is both rare and slow in and of itself.
    /// During typical usage, new events are appended to the end of the timeline,
    /// meaning that the range of already-drawn items doesn't need to be cleared.
    ///
    /// Upon a background update, only item indices greater than or equal to the
    /// `index_of_first_change` are removed from this set.
    content_drawn_since_last_update: RangeSet<usize>,

    /// Same as `content_drawn_since_last_update`, but for the event **profiles** (avatar, username).
    profile_drawn_since_last_update: RangeSet<usize>,

    /// The channel receiver for timeline updates for this room.
    ///
    /// Here we use a synchronous (non-async) channel because the receiver runs
    /// in a sync context and the sender runs in an async context,
    /// which is okay because a sender on an unbounded channel never needs to block.
    update_receiver: crossbeam_channel::Receiver<TimelineUpdate>,

    /// The sender for timeline requests from a RoomScreen showing this room
    /// to the background async task that handles this room's timeline updates.
    request_sender: TimelineRequestSender,

    /// The cache of media items (images, videos, etc.) that appear in this timeline.
    ///
    /// Currently this excludes avatars, as those are shared across multiple rooms.
    media_cache: MediaCache,

    /// Info about the event currently being replied to, if any.
    replying_to: Option<(EventTimelineItem, RepliedToInfo)>,

    /// The states relevant to the UI display of this timeline that are saved upon
    /// a `Hide` action and restored upon a `Show` action.
    saved_state: SavedState,

    /// The state of the message highlight animation.
    ///
    /// We need to run the animation once the scrolling, triggered by the click of of a
    /// a reply preview, ends. so we keep a small state for it.
    /// By default, it starts in Off.
    /// Once the scrolling is started, the state becomes Pending.
    /// If the animation was triggered, the state goes back to Off.
    message_highlight_animation_state: MessageHighlightAnimationState,

    /// The index of the timeline item that was most recently scrolled up past it.
    /// This is used to detect when the user has scrolled up past the second visible item (index 1)
    /// upwards to the first visible item (index 0), which is the top of the timeline,
    /// at which point we submit a backwards pagination request to fetch more events.
    last_scrolled_index: usize,

    /// The index of the first item in the timeline that is currently visible
    prev_first_index: Option<usize>,

    /// Boolean to indicate if the user scrolled pass the read marker
    /// 
    /// Used to send fully read receipt after user scrolled pass the read marker
    /// Read marker is referred to Red marker in the UI or also known as latest fully read receipt 
    /// Value is determined by comparing the fully read event's timestamp with the first and last timestamp of displayed events in the timeline
    /// When scrolling down, if scrolled_past_read_marker is true, a 5 seconds timer is started.
    /// Once the countdown ends, the app will send out last visible event's fully read receipt which will be stored as RoomInfo's fully_read_event
    /// In between, any scrolling or new message coming in will reset the timer
    scrolled_past_read_marker: bool,

    /// EventId and timestamp of the last displayed event in the timeline
    /// 
    /// To be send as fully read receipt
    last_display_event: Option<(OwnedEventId, MilliSecondsSinceUnixEpoch)>,
}

#[derive(Default, Debug)]
enum MessageHighlightAnimationState {
    Pending { item_id: usize },
    #[default]
    Off,
}

/// States that are necessary to save in order to maintain a consistent UI display for a timeline.
///
/// These are saved when navigating away from a timeline (upon `Hide`)
/// and restored when navigating back to a timeline (upon `Show`).
#[derive(Default, Debug)]
struct SavedState {
    /// The index of the first item in the timeline's PortalList that is currently visible,
    /// and the scroll offset from the top of the list's viewport to the beginning of that item.
    /// If this is `None`, then the timeline has not yet been scrolled by the user
    /// and the portal list will be set to "tail" (track) the bottom of the list.
    first_index_and_scroll: Option<(usize, f64)>,

    /// The content of the message input box.
    message_input_state: TextInputState,
    /// The event that the user is currently replying to, if any.
    replying_to: Option<(EventTimelineItem, RepliedToInfo)>,
}

/// Returns info about the item in the list of `new_items` that matches the event ID
/// of a visible item in the given `curr_items` list.
///
/// This info includes a tuple of:
/// 1. the index of the item in the current items list,
/// 2. the index of the item in the new items list,
/// 3. the positional "scroll" offset of the corresponding current item in the portal list,
/// 4. the unique event ID of the item.
fn find_new_item_matching_current_item(
    cx: &mut Cx,
    portal_list: &PortalListRef,
    starting_at_curr_idx: usize,
    curr_items: &Vector<Arc<TimelineItem>>,
    new_items: &Vector<Arc<TimelineItem>>,
) -> Option<(usize, usize, f64, OwnedEventId)> {
    let mut curr_item_focus = curr_items.focus();
    let mut idx_curr = starting_at_curr_idx;
    let mut curr_items_with_ids: Vec<(usize, OwnedEventId)> = Vec::with_capacity(
        portal_list.visible_items()
    );

    // Find all items with real event IDs that are currently visible in the portal list.
    // TODO: if this is slow, we could limit it to 3-5 events at the most.
    if curr_items_with_ids.len() <= portal_list.visible_items() {
        while let Some(curr_item) = curr_item_focus.get(idx_curr) {
            if let Some(event_id) = curr_item.as_event().and_then(|ev| ev.event_id()) {
                curr_items_with_ids.push((idx_curr, event_id.to_owned()));
            }
            if curr_items_with_ids.len() >= portal_list.visible_items() {
                break;
            }
            idx_curr += 1;
        }
    }

    // Find a new item that has the same real event ID as any of the current items.
    for (idx_new, new_item) in new_items.iter().enumerate() {
        let Some(event_id) = new_item.as_event().and_then(|ev| ev.event_id()) else {
            continue;
        };
        if let Some((idx_curr, _)) = curr_items_with_ids
            .iter()
            .find(|(_, ev_id)| ev_id == event_id)
        {
            // Not all items in the portal list are guaranteed to have a position offset,
            // some may be zeroed-out, so we need to account for that possibility by only
            // using events that have a real non-zero area
            if let Some(pos_offset) = portal_list.position_of_item(cx, *idx_curr) {
                log!("Found matching event ID {event_id} at index {idx_new} in new items list, corresponding to current item index {idx_curr} at pos offset {pos_offset}");
                return Some((*idx_curr, idx_new, pos_offset, event_id.to_owned()));
            }
        }
    }

    None
}

#[derive(Debug, Default, Clone, Copy, PartialEq, Eq)]
struct ItemDrawnStatus {
    /// Whether the profile info (avatar and displayable username) were drawn for this item.
    profile_drawn: bool,
    /// Whether the content of the item was drawn (e.g., the message text, image, video, sticker, etc).
    content_drawn: bool,
}
impl ItemDrawnStatus {
    /// Returns a new `ItemDrawnStatus` with both `profile_drawn` and `content_drawn` set to `false`.
    const fn new() -> Self {
        Self {
            profile_drawn: false,
            content_drawn: false,
        }
    }
    /// Returns a new `ItemDrawnStatus` with both `profile_drawn` and `content_drawn` set to `true`.
    const fn both_drawn() -> Self {
        Self {
            profile_drawn: true,
            content_drawn: true,
        }
    }
}

/// Abstracts over a message or sticker that can be displayed in a timeline.
pub enum MessageOrSticker<'e> {
    Message(&'e timeline::Message),
    Sticker(&'e StickerEventContent),
}
impl MessageOrSticker<'_> {
    /// Returns the type of this message or sticker.
    pub fn get_type(&self) -> MessageOrStickerType {
        match self {
            Self::Message(msg) => match msg.msgtype() {
                MessageType::Audio(audio) => MessageOrStickerType::Audio(audio),
                MessageType::Emote(emote) => MessageOrStickerType::Emote(emote),
                MessageType::File(file) => MessageOrStickerType::File(file),
                MessageType::Image(image) => MessageOrStickerType::Image(image),
                MessageType::Location(location) => MessageOrStickerType::Location(location),
                MessageType::Notice(notice) => MessageOrStickerType::Notice(notice),
                MessageType::ServerNotice(server_notice) => MessageOrStickerType::ServerNotice(server_notice),
                MessageType::Text(text) => MessageOrStickerType::Text(text),
                MessageType::Video(video) => MessageOrStickerType::Video(video),
                MessageType::VerificationRequest(verification_request) => MessageOrStickerType::VerificationRequest(verification_request),
                MessageType::_Custom(custom) => MessageOrStickerType::_Custom(custom),
                _ => MessageOrStickerType::Unknown,
            },
            Self::Sticker(sticker) => MessageOrStickerType::Sticker(sticker),
        }
    }

    /// Returns the body of this message or sticker, which is a text representation of its content.
    pub fn body(&self) -> &str {
        match self {
            Self::Message(msg) => msg.body(),
            Self::Sticker(sticker) => sticker.body.as_str(),
        }
    }
    /// Returns the event that this message is replying to, if any.
    ///
    /// Returns `None` for stickers.
    pub fn in_reply_to(&self) -> Option<&InReplyToDetails> {
        match self {
            Self::Message(msg) => msg.in_reply_to(),
            _ => None,
        }
    }
}

/// Abstracts over the different types of messages or stickers that can be displayed in a timeline.
pub enum MessageOrStickerType<'e> {
    /// An audio message.
    Audio(&'e AudioMessageEventContent),
    /// An emote message.
    Emote(&'e EmoteMessageEventContent),
    /// A file message.
    File(&'e FileMessageEventContent),
    /// An image message.
    Image(&'e ImageMessageEventContent),
    /// A location message.
    Location(&'e LocationMessageEventContent),
    /// A notice message.
    Notice(&'e NoticeMessageEventContent),
    /// A server notice message.
    ServerNotice(&'e ServerNoticeMessageEventContent),
    /// A text message.
    Text(&'e TextMessageEventContent),
    /// A video message.
    Video(&'e VideoMessageEventContent),
    /// A request to initiate a key verification.
    VerificationRequest(&'e KeyVerificationRequestEventContent),
    /// A custom message.
    _Custom(&'e CustomEventContent),
    /// A sticker message.
    Sticker(&'e StickerEventContent),
    Unknown,
}
impl MessageOrStickerType<'_> {
    /// Returns details of the image for this message or sticker, if it contains one.
    pub fn get_image_info(&self) -> Option<(Option<ImageInfo>, MediaSource)> {
        match self {
            Self::Image(image) => Some((
                image.info.clone().map(|info| *info),
                image.source.clone(),
            )),
            Self::Sticker(sticker) => Some((
                Some(sticker.info.clone()),
                sticker.source.clone().into(),
            )),
            _ => None,
        }
    }

    pub fn as_str(&self) -> &'static str {
        match self {
            Self::Audio(_) => "Audio",
            Self::Emote(_) => "Emote",
            Self::File(_) => "File",
            Self::Image(_) => "Image",
            Self::Location(_) => "Location",
            Self::Notice(_) => "Notice",
            Self::ServerNotice(_) => "ServerNotice",
            Self::Text(_) => "Text",
            Self::Video(_) => "Video",
            Self::VerificationRequest(_) => "VerificationRequest",
            Self::_Custom(_) => "Custom",
            Self::Sticker(_) => "Sticker",
            Self::Unknown => "Unknown",
        }
    }
}


/// Creates, populates, and adds a Message liveview widget to the given `PortalList`
/// with the given `item_id`.
///
/// The content of the returned `Message` widget is populated with data from a message
/// or sticker and its containing `EventTimelineItem`.
fn populate_message_view(
    cx: &mut Cx2d,
    list: &mut PortalList,
    item_id: usize,
    room_id: &OwnedRoomId,
    event_tl_item: &EventTimelineItem,
    message: MessageOrSticker,
    prev_event: Option<&Arc<TimelineItem>>,
    media_cache: &mut MediaCache,
    item_drawn_status: ItemDrawnStatus,
    room_screen_widget_uid: WidgetUid
) -> (WidgetRef, ItemDrawnStatus) {
    let mut new_drawn_status = item_drawn_status;

    let ts_millis = event_tl_item.timestamp();

    let mut is_notice = false; // whether this message is a Notice
    let mut is_server_notice = false; // whether this message is a Server Notice

    // Determine whether we can use a more compact UI view that hides the user's profile info
    // if the previous message (including stickers) was sent by the same user within 10 minutes.
    let use_compact_view = match prev_event.map(|p| p.kind()) {
        Some(TimelineItemKind::Event(prev_event_tl_item)) => match prev_event_tl_item.content() {
            TimelineItemContent::Message(_) | TimelineItemContent::Sticker(_) => {
                let prev_msg_sender = prev_event_tl_item.sender();
                prev_msg_sender == event_tl_item.sender()
                    && ts_millis.0
                        .checked_sub(prev_event_tl_item.timestamp().0)
                        .map_or(false, |d| d < uint!(600000)) // 10 mins in millis
            }
            _ => false,
        },
        _ => false,
    };

    // Sometimes we need to call this up-front, so we save the result in this variable
    // to avoid having to call it twice.
    let mut set_username_and_get_avatar_retval = None;

    let (item, used_cached_item) = match message.get_type() {
        MessageOrStickerType::Text(TextMessageEventContent { body, formatted, .. }) => {
            let template = if use_compact_view {
                live_id!(CondensedMessage)
            } else {
                live_id!(Message)
            };
            let (item, existed) = list.item_with_existed(cx, item_id, template);
            if existed && item_drawn_status.content_drawn {
                (item, true)
            } else {
                populate_text_message_content(
                    &item.html_or_plaintext(id!(content.message)),
                    body,
                    formatted.as_ref(),
                );
                new_drawn_status.content_drawn = true;
                (item, false)
            }
        }
        // A notice message is just a message sent by an automated bot,
        // so we treat it just like a message but use a different font color.
        MessageOrStickerType::Notice(NoticeMessageEventContent { body, formatted, .. }) => {
            is_notice = true;
            let template = if use_compact_view {
                live_id!(CondensedMessage)
            } else {
                live_id!(Message)
            };
            let (item, existed) = list.item_with_existed(cx, item_id, template);
            if existed && item_drawn_status.content_drawn {
                (item, true)
            } else {
                let html_or_plaintext_ref = item.html_or_plaintext(id!(content.message));
                html_or_plaintext_ref.apply_over(cx, live!(
                    html_view = {
                        html = {
                            font_color: (MESSAGE_NOTICE_TEXT_COLOR),
                            draw_normal:      { color: (MESSAGE_NOTICE_TEXT_COLOR), }
                            draw_italic:      { color: (MESSAGE_NOTICE_TEXT_COLOR), }
                            draw_bold:        { color: (MESSAGE_NOTICE_TEXT_COLOR), }
                            draw_bold_italic: { color: (MESSAGE_NOTICE_TEXT_COLOR), }
                        }
                    }
                ));
                populate_text_message_content(
                    &html_or_plaintext_ref,
                    body,
                    formatted.as_ref(),
                );
                new_drawn_status.content_drawn = true;
                (item, false)
            }
        }
        MessageOrStickerType::ServerNotice(sn) => {
            is_server_notice = true;
            let (item, existed) = list.item_with_existed(cx, item_id, live_id!(Message));
            if existed && item_drawn_status.content_drawn {
                (item, true)
            } else {
                let html_or_plaintext_ref = item.html_or_plaintext(id!(content.message));
                html_or_plaintext_ref.apply_over(cx, live!(
                    html_view = {
                        html = {
                            font_color: (COLOR_DANGER_RED),
                            draw_normal:      { color: (COLOR_DANGER_RED), }
                            draw_italic:      { color: (COLOR_DANGER_RED), }
                            draw_bold:        { color: (COLOR_DANGER_RED), }
                            draw_bold_italic: { color: (COLOR_DANGER_RED), }
                        }
                    }
                ));
                let formatted = format!(
                    "<b>Server notice:</b> {}\n\n<i>Notice type:</i>: {}{}{}",
                    sn.body,
                    sn.server_notice_type.as_str(),
                    sn.limit_type.as_ref()
                        .map(|l| format!("\n<i>Limit type:</i> {}", l.as_str()))
                        .unwrap_or_default(),
                    sn.admin_contact.as_ref()
                        .map(|c| format!("\n<i>Admin contact:</i> {}", c))
                        .unwrap_or_default(),
                );
                populate_text_message_content(
                    &html_or_plaintext_ref,
                    &sn.body,
                    Some(&FormattedBody {
                        format: MessageFormat::Html,
                        body: formatted,
                    }),
                );
                new_drawn_status.content_drawn = true;
                (item, false)
            }
        }
        // An emote is just like a message but is prepended with the user's name
        // to indicate that it's an "action" that the user is performing.
        MessageOrStickerType::Emote(EmoteMessageEventContent { body, formatted, .. }) => {
            let template = if use_compact_view {
                live_id!(CondensedMessage)
            } else {
                live_id!(Message)
            };
            let (item, existed) = list.item_with_existed(cx, item_id, template);
            if existed && item_drawn_status.content_drawn {
                (item, true)
            } else {
                // Draw the profile up front here because we need the username for the emote body.
                let (username, profile_drawn) = set_avatar_and_get_username(
                    cx,
                    item.avatar(id!(profile.avatar)),
                    room_id,
                    event_tl_item.sender(),
                    event_tl_item.sender_profile(),
                    event_tl_item.event_id(),
                );

                // Prepend a "* <username> " to the emote body, as suggested by the Matrix spec.
                let (body, formatted) = if let Some(fb) = formatted.as_ref() {
                    (
                        Cow::from(&fb.body),
                        Some(FormattedBody {
                            format: fb.format.clone(),
                            body: format!("* {} {}", &username, &fb.body),
                        })
                    )
                } else {
                    (Cow::from(format!("* {} {}", &username, body)), None)
                };
                populate_text_message_content(
                    &item.html_or_plaintext(id!(content.message)),
                    &body,
                    formatted.as_ref(),
                );
                set_username_and_get_avatar_retval = Some((username, profile_drawn));
                new_drawn_status.content_drawn = true;
                (item, false)
            }
        }
        // Handle images and sticker messages that are static images.
        mtype @ MessageOrStickerType::Image(_) | mtype @ MessageOrStickerType::Sticker(_) => {
            let template = if use_compact_view {
                live_id!(CondensedImageMessage)
            } else {
                live_id!(ImageMessage)
            };
            let (item, existed) = list.item_with_existed(cx, item_id, template);
            if existed && item_drawn_status.content_drawn {
                (item, true)
            } else {
                let image_info = mtype.get_image_info();
                let is_image_fully_drawn = populate_image_message_content(
                    cx,
                    &item.text_or_image(id!(content.message)),
                    image_info,
                    message.body(),
                    media_cache,
                );
                new_drawn_status.content_drawn = is_image_fully_drawn;
                (item, false)
            }
        }
        MessageOrStickerType::Location(location) => {
            let template = if use_compact_view {
                live_id!(CondensedMessage)
            } else {
                live_id!(Message)
            };
            let (item, existed) = list.item_with_existed(cx, item_id, template);
            if existed && item_drawn_status.content_drawn {
                (item, true)
            } else {
                let is_location_fully_drawn = populate_location_message_content(
                    &item.html_or_plaintext(id!(content.message)),
                    location,
                );
                new_drawn_status.content_drawn = is_location_fully_drawn;
                (item, false)
            }
        }
        MessageOrStickerType::File(file_content) => {
            let template = if use_compact_view {
                live_id!(CondensedMessage)
            } else {
                live_id!(Message)
            };
            let (item, existed) = list.item_with_existed(cx, item_id, template);
            if existed && item_drawn_status.content_drawn {
                (item, true)
            } else {
                new_drawn_status.content_drawn = populate_file_message_content(
                    &item.html_or_plaintext(id!(content.message)),
                    file_content,
                );
                (item, false)
            }
        }
        MessageOrStickerType::Audio(audio) => {
            let template = if use_compact_view {
                live_id!(CondensedMessage)
            } else {
                live_id!(Message)
            };
            let (item, existed) = list.item_with_existed(cx, item_id, template);
            if existed && item_drawn_status.content_drawn {
                (item, true)
            } else {
                new_drawn_status.content_drawn = populate_audio_message_content(
                    &item.html_or_plaintext(id!(content.message)),
                    audio,
                );
                (item, false)
            }
        }
        MessageOrStickerType::Video(video) => {
            let template = if use_compact_view {
                live_id!(CondensedMessage)
            } else {
                live_id!(Message)
            };
            let (item, existed) = list.item_with_existed(cx, item_id, template);
            if existed && item_drawn_status.content_drawn {
                (item, true)
            } else {
                new_drawn_status.content_drawn = populate_video_message_content(
                    &item.html_or_plaintext(id!(content.message)),
                    video,
                );
                (item, false)
            }
        }
        MessageOrStickerType::VerificationRequest(verification) => {
            let template = live_id!(Message);
            let (item, existed) = list.item_with_existed(cx, item_id, template);
            if existed && item_drawn_status.content_drawn {
                (item, true)
            } else {
                // Use `FormattedBody` to hold our custom summary of this verification request.
                let formatted = FormattedBody {
                    format: MessageFormat::Html,
                    body: format!(
                        "<i>Sent a <b>verification request</b> to {}.<br>(Supported methods: {})</i>",
                        verification.to,
                        verification.methods
                            .iter()
                            .map(|m| m.as_str())
                            .collect::<Vec<_>>()
                            .join(", "),
                    ),
                };

                populate_text_message_content(
                    &item.html_or_plaintext(id!(content.message)),
                    &verification.body,
                    Some(&formatted),
                );
                new_drawn_status.content_drawn = true;
                (item, false)
            }
        }
        other => {
            let (item, existed) = list.item_with_existed(cx, item_id, live_id!(Message));
            if existed && item_drawn_status.content_drawn {
                (item, true)
            } else {
                let kind = other.as_str();
                item.label(id!(content.message))
                    .set_text(&format!("[Unsupported ({kind})] {}", message.body()));
                new_drawn_status.content_drawn = true;
                (item, false)
            }
        }
    };

    let mut replied_to_event_id = None;

    // If we didn't use a cached item, we need to draw all other message content: the reply preview and reactions.
    if !used_cached_item {
        draw_reactions(cx, &item, event_tl_item.reactions(), item_id);
        let (is_reply_fully_drawn, replied_to_ev_id) = draw_replied_to_message(
            cx,
            &item.view(id!(replied_to_message)),
            room_id,
            message.in_reply_to(),
            event_tl_item.event_id(),
        );
        replied_to_event_id = replied_to_ev_id;
        // The content is only considered to be fully drawn if the logic above marked it as such
        // *and* if the reply preview was also fully drawn.
        new_drawn_status.content_drawn &= is_reply_fully_drawn;
    }

    // If `used_cached_item` is false, we should always redraw the profile, even if profile_drawn is true.
    let skip_draw_profile =
        use_compact_view || (used_cached_item && item_drawn_status.profile_drawn);
    if skip_draw_profile {
        // log!("\t --> populate_message_view(): SKIPPING profile draw for item_id: {item_id}");
        new_drawn_status.profile_drawn = true;
    } else {
        // log!("\t --> populate_message_view(): DRAWING  profile draw for item_id: {item_id}");
        let username_label = item.label(id!(content.username));

        if !is_server_notice { // the normal case
            let (username, profile_drawn) = set_username_and_get_avatar_retval.unwrap_or_else(||
                set_avatar_and_get_username(
                    cx,
                    item.avatar(id!(profile.avatar)),
                    room_id,
                    event_tl_item.sender(),
                    event_tl_item.sender_profile(),
                    event_tl_item.event_id(),
                )
            );
            if is_notice {
                username_label.apply_over(cx, live!(
                    draw_text: {
                        color: (MESSAGE_NOTICE_TEXT_COLOR),
                    }
                ));
            }
            username_label.set_text(&username);
            new_drawn_status.profile_drawn = profile_drawn;
        }
        else {
            // Server notices are drawn with a red color avatar background and username.
            let avatar = item.avatar(id!(profile.avatar));
            avatar.show_text(None, "⚠");
            avatar.apply_over(cx, live!(
                text_view = {
                    draw_bg: { background_color: (COLOR_DANGER_RED), }
                }
            ));
            username_label.set_text("Server notice");
            username_label.apply_over(cx, live!(
                draw_text: {
                    color: (COLOR_DANGER_RED),
                }
            ));
            new_drawn_status.profile_drawn = true;
        }
    }

    // If we've previously drawn the item content, skip all other steps.
    if used_cached_item && item_drawn_status.content_drawn && item_drawn_status.profile_drawn {
        return (item, new_drawn_status);
    }

    // Set the Message widget's metadata for reply-handling purposes.
    item.as_message().set_data(
        event_tl_item.can_be_replied_to(),
        item_id,
        replied_to_event_id,
        room_screen_widget_uid,
        match message {
            MessageOrSticker::Message(msg) => does_message_mention_current_user(msg),
            MessageOrSticker::Sticker(_) => false, // Stickers can't mention users.
        }
    );

    // Set the timestamp.
    if let Some(dt) = unix_time_millis_to_datetime(&ts_millis) {
        // format as AM/PM 12-hour time
        item.label(id!(profile.timestamp))
            .set_text(&format!("{}", dt.time().format("%l:%M %P")));
        if !use_compact_view {
            item.label(id!(profile.datestamp))
                .set_text(&format!("{}", dt.date_naive()));
        }
    } else {
        item.label(id!(profile.timestamp))
            .set_text(&format!("{}", ts_millis.get()));
    }

    (item, new_drawn_status)
}


/// Returns `true` if the given message mentions the current user or is a room mention.
fn does_message_mention_current_user(
    message: &timeline::Message,
) -> bool {
    let Some(current_user_id) = sliding_sync::current_user_id() else {
        return false;
    };

    // This covers both direct mentions ("@user"), @room mentions, and a replied-to message.
    message.mentions().is_some_and(|mentions|
        mentions.room || mentions.user_ids.contains(&current_user_id)
    )
}

/// Draws the Html or plaintext body of the given Text or Notice message into the `message_content_widget`.
fn populate_text_message_content(
    message_content_widget: &HtmlOrPlaintextRef,
    body: &str,
    formatted_body: Option<&FormattedBody>,
) {
    // The message was HTML-formatted rich text.
    if let Some(fb) = formatted_body.as_ref()
        .and_then(|fb| (fb.format == MessageFormat::Html).then_some(fb))
    {
        message_content_widget.show_html(
            utils::linkify(
                utils::trim_start_html_whitespace(&fb.body),
                true,
            )
        );
    }
    // The message was non-HTML plaintext.
    else {
        match utils::linkify(body, false) {
            Cow::Owned(linkified_html) => message_content_widget.show_html(&linkified_html),
            Cow::Borrowed(plaintext) => message_content_widget.show_plaintext(plaintext),
        }
    }
}

/// Draws the given image message's content into the `message_content_widget`.
///
/// Returns whether the image message content was fully drawn.
fn populate_image_message_content(
    cx: &mut Cx2d,
    text_or_image_ref: &TextOrImageRef,
    image_info_source: Option<(Option<ImageInfo>, MediaSource)>,
    body: &str,
    media_cache: &mut MediaCache,
) -> bool {
    // We don't use thumbnails, as their resolution is too low to be visually useful.
    // We also don't trust the provided mimetype, as it can be incorrect.
    let (mimetype, _width, _height) = image_info_source.as_ref()
        .and_then(|(info, _)| info.as_ref()
            .map(|info| (info.mimetype.as_deref(), info.width, info.height))
        )
        .unwrap_or_default();

    // If we have a known mimetype and it's not an image (e.g., an animated)
    // then show a message about it being unsupported.
    if let Some(mime) = mimetype.as_ref() {
        if ImageFormat::from_mimetype(mime).is_none() {
            text_or_image_ref.show_text(format!(
                "{body}\n\nImages/Stickers of type {mime:?} are not yet supported.",
            ));
            return true;
        }
    }

    match image_info_source.map(|(_, source)| source) {
        Some(MediaSource::Plain(mxc_uri)) => {
            // now that we've obtained the image URI and its metadata, try to fetch the image.
            match media_cache.try_get_media_or_fetch(mxc_uri.clone(), None) {
                MediaCacheEntry::Loaded(data) => {
                    let show_image_result = text_or_image_ref.show_image(|img| {
                        utils::load_png_or_jpg(&img, cx, &data)
                            .map(|()| img.size_in_pixels(cx).unwrap())
                    });
                    if let Err(e) = show_image_result {
                        let err_str = format!("{body}\n\nFailed to display image: {e:?}");
                        error!("{err_str}");
                        text_or_image_ref.show_text(&err_str);
                    }

                    // We're done drawing the image message content, so mark it as fully drawn.
                    true
                }
                MediaCacheEntry::Requested => {
                    text_or_image_ref.show_text(format!("{body}\n\nFetching image from {:?}", mxc_uri));
                    // Do not consider this image as being fully drawn, as we're still fetching it.
                    false
                }
                MediaCacheEntry::Failed => {
                    text_or_image_ref
                        .show_text(format!("{body}\n\nFailed to fetch image from {:?}", mxc_uri));
                    // For now, we consider this as being "complete". In the future, we could support
                    // retrying to fetch the image on a user click/tap.
                    true
                }
            }
        }
        Some(MediaSource::Encrypted(encrypted)) => {
            text_or_image_ref.show_text(format!(
                "{body}\n\n[TODO] fetch encrypted image at {:?}",
                encrypted.url
            ));
            // We consider this as "fully drawn" since we don't yet support encryption.
            true
        }
        None => {
            text_or_image_ref.show_text("{body}\n\nImage message had no source URL.");
            true
        }

    }
}


/// Draws a file message's content into the given `message_content_widget`.
///
/// Returns whether the file message content was fully drawn.
fn populate_file_message_content(
    message_content_widget: &HtmlOrPlaintextRef,
    file_content: &FileMessageEventContent,
) -> bool {
    // Display the file name, human-readable size, caption, and a button to download it.
    let filename = file_content.filename();
    let size = file_content
        .info
        .as_ref()
        .and_then(|info| info.size)
        .map(|bytes| format!("  ({})", ByteSize::b(bytes.into())))
        .unwrap_or_default();
    let caption = file_content.formatted_caption()
        .map(|fb| format!("<br><i>{}</i>", fb.body))
        .or_else(|| file_content.caption().map(|c| format!("<br><i>{c}</i>")))
        .unwrap_or_default();

    // TODO: add a button to download the file

    message_content_widget.show_html(format!(
        "<b>{filename}</b>{size}{caption}<br> → <i>File download not yet supported.</i>"
    ));
    true
}

/// Draws an audio message's content into the given `message_content_widget`.
///
/// Returns whether the audio message content was fully drawn.
fn populate_audio_message_content(
    message_content_widget: &HtmlOrPlaintextRef,
    audio: &AudioMessageEventContent,
) -> bool {
    // Display the file name, human-readable size, caption, and a button to download it.
    let filename = audio.filename();
    let (duration, mime, size) = audio
        .info
        .as_ref()
        .map(|info| (
            info.duration
                .map(|d| format!("  {:.2} sec,", d.as_secs_f64()))
                .unwrap_or_default(),
            info.mimetype
                .as_ref()
                .map(|m| format!("  {m},"))
                .unwrap_or_default(),
            info.size
                .map(|bytes| format!("  ({}),", ByteSize::b(bytes.into())))
                .unwrap_or_default(),
        ))
        .unwrap_or_default();
    let caption = audio.formatted_caption()
        .map(|fb| format!("<br><i>{}</i>", fb.body))
        .or_else(|| audio.caption().map(|c| format!("<br><i>{c}</i>")))
        .unwrap_or_default();

    // TODO: add an audio to play the audio file

    message_content_widget.show_html(format!(
        "Audio: <b>{filename}</b>{mime}{duration}{size}{caption}<br> → <i>Audio playback not yet supported.</i>"
    ));
    true
}


/// Draws a video message's content into the given `message_content_widget`.
///
/// Returns whether the video message content was fully drawn.
fn populate_video_message_content(
    message_content_widget: &HtmlOrPlaintextRef,
    video: &VideoMessageEventContent,
) -> bool {
    // Display the file name, human-readable size, caption, and a button to download it.
    let filename = video.filename();
    let (duration, mime, size, dimensions) = video
        .info
        .as_ref()
        .map(|info| (
            info.duration
                .map(|d| format!("  {:.2} sec,", d.as_secs_f64()))
                .unwrap_or_default(),
            info.mimetype
                .as_ref()
                .map(|m| format!("  {m},"))
                .unwrap_or_default(),
            info.size
                .map(|bytes| format!("  ({}),", ByteSize::b(bytes.into())))
                .unwrap_or_default(),
            info.width.and_then(|width|
                info.height.map(|height| format!("  {width}x{height},"))
            ).unwrap_or_default(),
        ))
        .unwrap_or_default();
    let caption = video.formatted_caption()
        .map(|fb| format!("<br><i>{}</i>", fb.body))
        .or_else(|| video.caption().map(|c| format!("<br><i>{c}</i>")))
        .unwrap_or_default();

    // TODO: add an video to play the video file

    message_content_widget.show_html(format!(
        "Video: <b>{filename}</b>{mime}{duration}{size}{dimensions}{caption}<br> → <i>Video playback not yet supported.</i>"
    ));
    true
}



/// Draws the given location message's content into the `message_content_widget`.
///
/// Returns whether the location message content was fully drawn.
fn populate_location_message_content(
    message_content_widget: &HtmlOrPlaintextRef,
    location: &LocationMessageEventContent,
) -> bool {
    let coords = location.geo_uri
        .get(GEO_URI_SCHEME.len() ..)
        .and_then(|s| {
            let mut iter = s.split(',');
            if let (Some(lat), Some(long)) = (iter.next(), iter.next()) {
                Some((lat, long))
            } else {
                None
            }
        });
    if let Some((lat, long)) = coords {
        let short_lat = lat.find('.').and_then(|dot| lat.get(..dot + 7)).unwrap_or(lat);
        let short_long = long.find('.').and_then(|dot| long.get(..dot + 7)).unwrap_or(long);
        let html_body = format!(
            "Location: <a href=\"{}\">{short_lat},{short_long}</a><br>\
            <p><a href=\"https://www.openstreetmap.org/?mlat={lat}&amp;mlon={long}#map=15/{lat}/{long}\">Open in OpenStreetMap</a></p>\
            <p><a href=\"https://www.google.com/maps/search/?api=1&amp;query={lat},{long}\">Open in Google Maps</a></p>\
            <p><a href=\"https://maps.apple.com/?ll={lat},{long}&amp;q={lat},{long}\">Open in Apple Maps</a></p>",
            location.geo_uri,
        );
        message_content_widget.show_html(html_body);
    } else {
        message_content_widget.show_html(
            format!("<i>[Location invalid]</i> {}", location.body)
        );
    }

    // Currently we do not fetch location thumbnail previews, so we consider this as fully drawn.
    // In the future, when we do support this, we'll return false until the thumbnail is fetched,
    // at which point we can return true.
    true
}

/// Draws a ReplyPreview above a message if it was in-reply to another message.
///
/// If the given `in_reply_to` details are `None`,
/// this function will mark the ReplyPreview as non-visible and consider it fully drawn.
///
/// Returns whether the in-reply-to information was available and fully drawn,
/// i.e., whether it can be considered as cached and not needing to be redrawn later.
fn draw_replied_to_message(
    cx: &mut Cx2d,
    replied_to_message_view: &ViewRef,
    room_id: &OwnedRoomId,
    in_reply_to: Option<&InReplyToDetails>,
    message_event_id: Option<&EventId>,
) -> (bool, Option<OwnedEventId>) {
    let fully_drawn: bool;
    let show_reply: bool;
    let mut replied_to_event_id = None;

    if let Some(in_reply_to_details) = in_reply_to {
        replied_to_event_id = Some(in_reply_to_details.event_id.to_owned());
        show_reply = true;

        match &in_reply_to_details.event {
            TimelineDetails::Ready(replied_to_event) => {
                let (in_reply_to_username, is_avatar_fully_drawn) = set_avatar_and_get_username(
                    cx,
                    replied_to_message_view
                        .avatar(id!(replied_to_message_content.reply_preview_avatar)),
                    room_id,
                    replied_to_event.sender(),
                    replied_to_event.sender_profile(),
                    Some(in_reply_to_details.event_id.as_ref()),
                );

                fully_drawn = is_avatar_fully_drawn;

                replied_to_message_view
                    .label(id!(replied_to_message_content.reply_preview_username))
                    .set_text(in_reply_to_username.as_str());
                let msg_body = replied_to_message_view.html_or_plaintext(id!(reply_preview_body));
                populate_preview_of_timeline_item(
                    &msg_body,
                    replied_to_event.content(),
                    &in_reply_to_username,
                );
            }
            TimelineDetails::Error(_e) => {
                fully_drawn = true;
                replied_to_message_view
                    .label(id!(replied_to_message_content.reply_preview_username))
                    .set_text("[Error fetching username]");
                replied_to_message_view
                    .avatar(id!(replied_to_message_content.reply_preview_avatar))
                    .show_text(None, "?");
                replied_to_message_view
                    .html_or_plaintext(id!(replied_to_message_content.reply_preview_body))
                    .show_plaintext("[Error fetching replied-to event]");
            }
            status @ TimelineDetails::Pending | status @ TimelineDetails::Unavailable => {
                // We don't have the replied-to message yet, so we can't fully draw the preview.
                fully_drawn = false;
                replied_to_message_view
                    .label(id!(replied_to_message_content.reply_preview_username))
                    .set_text("[Loading username...]");
                replied_to_message_view
                    .avatar(id!(replied_to_message_content.reply_preview_avatar))
                    .show_text(None, "?");
                replied_to_message_view
                    .html_or_plaintext(id!(replied_to_message_content.reply_preview_body))
                    .show_plaintext("[Loading replied-to message...]");

                // Confusingly, we need to fetch the details of the `message` (the event that is the reply),
                // not the details of the original event that this `message` is replying to.
                if matches!(status, TimelineDetails::Unavailable) {
                    if let Some(event_id) = message_event_id {
                        submit_async_request(MatrixRequest::FetchDetailsForEvent {
                            room_id: room_id.to_owned(),
                            event_id: event_id.to_owned(),
                        });
                    }
                }
            }
        }
    } else {
        // This message was not in reply to another message, so we don't need to show a reply.
        show_reply = false;
        fully_drawn = true;
    }

    replied_to_message_view.set_visible(show_reply);
    (fully_drawn, replied_to_event_id)
}

fn populate_preview_of_timeline_item(
    widget_out: &HtmlOrPlaintextRef,
    timeline_item_content: &TimelineItemContent,
    sender_username: &str,
) {
    if let TimelineItemContent::Message(m) = timeline_item_content {
        match m.msgtype() {
            MessageType::Text(TextMessageEventContent { body, formatted, .. })
            | MessageType::Notice(NoticeMessageEventContent { body, formatted, .. }) => {
                return populate_text_message_content(widget_out, body, formatted.as_ref());
            }
            _ => { } // fall through to the general case for all timeline items below.
        }
    }
    let html = text_preview_of_timeline_item(timeline_item_content, sender_username)
        .format_with(sender_username);
    widget_out.show_html(html);
}

/// Draws the reactions beneath the given `message_item`.
fn draw_reactions(
    _cx: &mut Cx2d,
    message_item: &WidgetRef,
    reactions: &ReactionsByKeyBySender,
    id: usize,
) {
    const DRAW_ITEM_ID_REACTION: bool = false;
    if reactions.is_empty() && !DRAW_ITEM_ID_REACTION {
        return;
    }

    // The message annotations view is invisible by default, so we must set it to visible
    // now that we know there are reactions to show.
    message_item
        .view(id!(content.message_annotations))
        .set_visible(true);

    let mut label_text = String::new();
    for (reaction_raw, reaction_senders) in reactions.iter() {
        // Just take the first char of the emoji, which ignores any variant selectors.
        let reaction_first_char = reaction_raw.chars().next().map(|c| c.to_string());
        let reaction_str = reaction_first_char.as_deref().unwrap_or(reaction_raw);
        let text_to_display = emojis::get(reaction_str)
            .and_then(|e| e.shortcode())
            .unwrap_or(reaction_raw);
        let count = reaction_senders.len();
        // log!("Found reaction {:?} with count {}", text_to_display, count);
        label_text = format!("{label_text}<i>:{}:</i> <b>{}</b> ", text_to_display, count);
    }

    // Debugging: draw the item ID as a reaction
    if DRAW_ITEM_ID_REACTION {
        label_text = format!("{label_text}<i>ID: {}</i>", id);
    }

    let html_reaction_view = message_item.html(id!(message_annotations.html_content));
    html_reaction_view.set_text(&label_text);
}

/// A trait for abstracting over the different types of timeline events
/// that can be displayed in a `SmallStateEvent` widget.
trait SmallStateEventContent {
    /// Populates the *content* (not the profile) of the given `item` with data from
    /// the given `event_tl_item` and `self` (the specific type of event content).
    ///
    /// ## Arguments
    /// * `item`: a `SmallStateEvent` widget that has already been added to
    ///    the given `PortalList` at the given `item_id`.
    ///    This function may either modify that item or completely replace it
    ///    with a different widget if needed.
    /// * `item_drawn_status`: the old (prior) drawn status of the item.
    /// * `new_drawn_status`: the new drawn status of the item, which may have already
    ///    been updated to reflect the item's profile having been drawn right before this function.
    ///
    /// ## Return
    /// Returns a tuple of the drawn `item` and its `new_drawn_status`.
    fn populate_item_content(
        &self,
        cx: &mut Cx,
        list: &mut PortalList,
        item_id: usize,
        item: WidgetRef,
        event_tl_item: &EventTimelineItem,
        username: &str,
        item_drawn_status: ItemDrawnStatus,
        new_drawn_status: ItemDrawnStatus,
    ) -> (WidgetRef, ItemDrawnStatus);
}

/// An empty marker struct used for populating redacted messages.
struct RedactedMessageEventMarker;

impl SmallStateEventContent for RedactedMessageEventMarker {
    fn populate_item_content(
        &self,
        _cx: &mut Cx,
        _list: &mut PortalList,
        _item_id: usize,
        item: WidgetRef,
        event_tl_item: &EventTimelineItem,
        original_sender: &str,
        _item_drawn_status: ItemDrawnStatus,
        mut new_drawn_status: ItemDrawnStatus,
    ) -> (WidgetRef, ItemDrawnStatus) {
        item.label(id!(content)).set_text(
            &text_preview_of_redacted_message(event_tl_item, original_sender)
                .format_with(original_sender),
        );
        new_drawn_status.content_drawn = true;
        (item, new_drawn_status)
    }
}

impl SmallStateEventContent for timeline::OtherState {
    fn populate_item_content(
        &self,
        cx: &mut Cx,
        list: &mut PortalList,
        item_id: usize,
        item: WidgetRef,
        _event_tl_item: &EventTimelineItem,
        username: &str,
        _item_drawn_status: ItemDrawnStatus,
        mut new_drawn_status: ItemDrawnStatus,
    ) -> (WidgetRef, ItemDrawnStatus) {
        let item = if let Some(text_preview) = text_preview_of_other_state(self) {
            item.label(id!(content))
                .set_text(&text_preview.format_with(username));
            new_drawn_status.content_drawn = true;
            item
        } else {
            let item = list.item(cx, item_id, live_id!(Empty));
            new_drawn_status = ItemDrawnStatus::new();
            item
        };
        (item, new_drawn_status)
    }
}

impl SmallStateEventContent for MemberProfileChange {
    fn populate_item_content(
        &self,
        _cx: &mut Cx,
        _list: &mut PortalList,
        _item_id: usize,
        item: WidgetRef,
        _event_tl_item: &EventTimelineItem,
        username: &str,
        _item_drawn_status: ItemDrawnStatus,
        mut new_drawn_status: ItemDrawnStatus,
    ) -> (WidgetRef, ItemDrawnStatus) {
        item.label(id!(content))
            .set_text(&text_preview_of_member_profile_change(self, username).format_with(username));
        new_drawn_status.content_drawn = true;
        (item, new_drawn_status)
    }
}

impl SmallStateEventContent for RoomMembershipChange {
    fn populate_item_content(
        &self,
        cx: &mut Cx,
        list: &mut PortalList,
        item_id: usize,
        item: WidgetRef,
        _event_tl_item: &EventTimelineItem,
        username: &str,
        _item_drawn_status: ItemDrawnStatus,
        mut new_drawn_status: ItemDrawnStatus,
    ) -> (WidgetRef, ItemDrawnStatus) {
        let Some(preview) = text_preview_of_room_membership_change(self) else {
            // Don't actually display anything for nonexistent/unimportant membership changes.
            return (
                list.item(cx, item_id, live_id!(Empty)),
                ItemDrawnStatus::new(),
            );
        };

        item.label(id!(content))
            .set_text(&preview.format_with(username));
        new_drawn_status.content_drawn = true;
        (item, new_drawn_status)
    }
}

/// Creates, populates, and adds a SmallStateEvent liveview widget to the given `PortalList`
/// with the given `item_id`.
///
/// The content of the returned widget is populated with data from the
/// given room membership change and its parent `EventTimelineItem`.
fn populate_small_state_event(
    cx: &mut Cx,
    list: &mut PortalList,
    item_id: usize,
    room_id: &OwnedRoomId,
    event_tl_item: &EventTimelineItem,
    event_content: &impl SmallStateEventContent,
    item_drawn_status: ItemDrawnStatus,
) -> (WidgetRef, ItemDrawnStatus) {
    let mut new_drawn_status = item_drawn_status;
    let (item, existed) = list.item_with_existed(cx, item_id, live_id!(SmallStateEvent));

    // The content of a small state event view may depend on the profile info,
    // so we can only mark the content as drawn after the profile has been fully drawn and cached.
    let skip_redrawing_profile = existed && item_drawn_status.profile_drawn;
    let skip_redrawing_content = skip_redrawing_profile && item_drawn_status.content_drawn;

    if skip_redrawing_content {
        return (item, new_drawn_status);
    }

    // If the profile has been drawn, we can just quickly grab the user's display name
    // instead of having to call `set_avatar_and_get_username` again.
    let username_opt = skip_redrawing_profile
        .then(|| get_profile_display_name(event_tl_item))
        .flatten();

    let username = username_opt.unwrap_or_else(|| {
        // As a fallback, call `set_avatar_and_get_username` to get the user's display name.
        let (username, profile_drawn) = set_avatar_and_get_username(
            cx,
            item.avatar(id!(avatar)),
            room_id,
            event_tl_item.sender(),
            event_tl_item.sender_profile(),
            event_tl_item.event_id(),
        );
        // Draw the timestamp as part of the profile.
        set_timestamp(
            &item,
            id!(left_container.timestamp),
            event_tl_item.timestamp(),
        );
        new_drawn_status.profile_drawn = profile_drawn;
        username
    });

    // Proceed to draw the actual event content.
    event_content.populate_item_content(
        cx,
        list,
        item_id,
        item,
        event_tl_item,
        &username,
        item_drawn_status,
        new_drawn_status,
    )
}

/// Sets the text of the `Label` at the given `item`'s live ID path
/// to a typical 12-hour AM/PM timestamp format.
fn set_timestamp(item: &WidgetRef, live_id_path: &[LiveId], timestamp: MilliSecondsSinceUnixEpoch) {
    if let Some(dt) = unix_time_millis_to_datetime(&timestamp) {
        // format as AM/PM 12-hour time
        item.label(live_id_path)
            .set_text(&format!("{}", dt.time().format("%l:%M %P")));
    } else {
        item.label(live_id_path)
            .set_text(&format!("{}", timestamp.get()));
    }
}

/// Sets the given avatar and returns a displayable username based on the
/// given profile and user ID of the sender of the event with the given event ID.
///
/// If the sender profile is not ready, this function will submit an async request
/// to fetch the sender profile from the server, but only if the event ID is `Some`.
///
/// This function will always choose a nice, displayable username and avatar.
///
/// The specific behavior is as follows:
/// * If the timeline event's sender profile *is* ready, then the `username` and `avatar`
///   will be the user's display name and avatar image, if available.
///   * If it's not ready, we attempt to fetch the user info from the user profile cache.
/// * If no avatar image is available, then the `avatar` will be set to the first character
///   of the user's display name, if available.
/// * If the user's display name is not available or has not been set, the user ID
///   will be used for the `username`, and the first character of the user ID for the `avatar`.
/// * If the timeline event's sender profile isn't ready and the user ID isn't found in
///   our user profile cache , then the `username` and `avatar`  will be the user ID
///   and the first character of that user ID, respectively.
///
/// ## Return
/// Returns a tuple of:
/// 1. The displayable username that should be used to populate the username field.
/// 2. A boolean indicating whether the user's profile info has been completely drawn
///    (for purposes of caching it to avoid future redraws).
fn set_avatar_and_get_username(
    cx: &mut Cx,
    avatar: AvatarRef,
    room_id: &OwnedRoomId,
    sender_user_id: &UserId,
    sender_profile: &TimelineDetails<Profile>,
    event_id: Option<&EventId>,
) -> (String, bool) {
    // Get the display name and avatar URL from the sender's profile, if available,
    // or if the profile isn't ready, fall back to qeurying our user profile cache.
    let (username_opt, avatar_state) = match sender_profile {
        TimelineDetails::Ready(profile) => (
            profile.display_name.clone(),
            AvatarState::Known(profile.avatar_url.clone()),
        ),
        not_ready => {
            if matches!(not_ready, TimelineDetails::Unavailable) {
                if let Some(event_id) = event_id {
                    submit_async_request(MatrixRequest::FetchDetailsForEvent {
                        room_id: room_id.to_owned(),
                        event_id: event_id.to_owned(),
                    });
                }
            }
            // log!("populate_message_view(): sender profile not ready yet for event {not_ready:?}");
            user_profile_cache::with_user_profile(cx, sender_user_id, |profile, room_members| {
                room_members
                    .get(room_id)
                    .map(|rm| {
                        (
                            rm.display_name().map(|n| n.to_owned()),
                            AvatarState::Known(rm.avatar_url().map(|u| u.to_owned())),
                        )
                    })
                    .unwrap_or_else(|| (profile.username.clone(), profile.avatar_state.clone()))
            })
            .unwrap_or((None, AvatarState::Unknown))
        }
    };

    let (avatar_img_data_opt, profile_drawn) = match avatar_state {
        AvatarState::Loaded(data) => (Some(data), true),
        AvatarState::Known(Some(uri)) => match avatar_cache::get_or_fetch_avatar(cx, uri) {
            AvatarCacheEntry::Loaded(data) => (Some(data), true),
            AvatarCacheEntry::Failed => (None, true),
            AvatarCacheEntry::Requested => (None, false),
        },
        AvatarState::Known(None) | AvatarState::Failed => (None, true),
        AvatarState::Unknown => (None, false),
    };

    // Set sender to the display name if available, otherwise the user id.
    let username = username_opt
        .clone()
        .unwrap_or_else(|| sender_user_id.to_string());

    // Set the sender's avatar image, or use the username if no image is available.
    avatar_img_data_opt.and_then(|data|
        avatar.show_image(
            Some((sender_user_id.to_owned(), username_opt.clone(), room_id.to_owned(), data.clone()).into()),
            |img| utils::load_png_or_jpg(&img, cx, &data)
        )
        .ok()
    )
    .unwrap_or_else(|| avatar.show_text(
        Some((sender_user_id.to_owned(), username_opt, room_id.to_owned()).into()),
        &username,
    ));
    (username, profile_drawn)
}

/// Returns the display name of the sender of the given `event_tl_item`, if available.
fn get_profile_display_name(event_tl_item: &EventTimelineItem) -> Option<String> {
    if let TimelineDetails::Ready(profile) = event_tl_item.sender_profile() {
        profile.display_name.clone()
    } else {
        None
    }
}

/// A simple deref wrapper around the `LocationPreview` widget that enables us to handle actions on it.
#[derive(Live, LiveHook, Widget)]
struct LocationPreview {
    #[deref] view: View,
    #[rust] coords: Option<Result<Coordinates, robius_location::Error>>,
    #[rust] timestamp: Option<SystemTime>,
}
impl Widget for LocationPreview {
    fn handle_event(&mut self, cx: &mut Cx, event: &Event, scope: &mut Scope) {
        let mut needs_redraw = false;
        if let Event::Actions(actions) = event {
            for action in actions {
                match action.downcast_ref() {
                    Some(LocationAction::Update(LocationUpdate { coordinates, time })) => {
                        self.coords = Some(Ok(*coordinates));
                        self.timestamp = *time;
                        self.button(id!(send_location_button)).set_enabled(true);
                        needs_redraw = true;
                    }
                    Some(LocationAction::Error(e)) => {
                        self.coords = Some(Err(*e));
                        self.timestamp = None;
                        self.button(id!(send_location_button)).set_enabled(false);
                        needs_redraw = true;
                    }
                    _ => { }
                }
            }

            // NOTE: the send location button click event is handled
            //       in the RoomScreen handle_event function.

            // Handle the cancel location button being clicked.
            if self.button(id!(cancel_location_button)).clicked(actions) {
                self.clear();
                needs_redraw = true;
            }
        }

        if needs_redraw {
            self.redraw(cx);
        }

        self.view.handle_event(cx, event, scope);
    }

    fn draw_walk(&mut self, cx: &mut Cx2d, scope: &mut Scope, walk: Walk) -> DrawStep {
        let text = match self.coords {
            Some(Ok(c)) => {
                // if let Some(st) = self.timestamp {
                //     format!("Current location: {:.6},{:.6}\n   Timestamp: {:?}", c.latitude, c.longitude, st)
                // } else {
                    format!("Current location: {:.6},{:.6}", c.latitude, c.longitude)
                // }
            }
            Some(Err(e)) => format!("Error getting location: {e:?}"),
            None => String::from("Current location is not yet available."),
        };
        self.label(id!(location_label)).set_text(&text);
        self.view.draw_walk(cx, scope, walk)
    }
}


impl LocationPreview {
    fn show(&mut self) {
        request_location_update(LocationRequest::UpdateOnce);
        if let Some(loc) = get_latest_location() {
            self.coords = Some(Ok(loc.coordinates));
            self.timestamp = loc.time;
        }
        self.visible = true;
    }

    fn clear(&mut self) {
        self.coords = None;
        self.timestamp = None;
        self.visible = false;
    }

    pub fn get_current_data(&self) -> Option<(Coordinates, Option<SystemTime>)> {
        self.coords
            .as_ref()
            .and_then(|res| res.ok())
            .map(|c| (c, self.timestamp))
    }
}

impl LocationPreviewRef {
    pub fn show(&self) {
        if let Some(mut inner) = self.borrow_mut() {
            inner.show();
        }
    }

    pub fn clear(&self) {
        if let Some(mut inner) = self.borrow_mut() {
            inner.clear();
        }
    }

    pub fn get_current_data(&self) -> Option<(Coordinates, Option<SystemTime>)> {
        self.borrow().and_then(|inner| inner.get_current_data())
    }
}


/// Actions related to a specific message within a room timeline.
#[derive(Clone, DefaultNone, Debug)]
pub enum MessageAction {
    /// The user clicked a message's reply button, indicating that they want to
    /// reply to this message (the message at the given timeline item index).
    MessageReplyButtonClicked(usize),
    /// The user clicked the inline reply preview above a message
    /// indicating that they want to jump upwards to the replied-to message shown in the preview.
    ReplyPreviewClicked {
        /// The item ID (in the timeline PortalList) of the reply message
        /// that the user clicked the reply preview above.
        reply_message_item_id: usize,
        /// The event ID of the replied-to message (the target of the reply).
        replied_to_event: OwnedEventId,
    },
    /// The message at the given item index in the timeline should be highlighted.
    MessageHighlight(usize),
    None,
}

#[derive(Live, LiveHook, Widget)]
pub struct Message {
    #[deref] view: View,
    #[animator] animator: Animator,
    #[rust(false)] hovered: bool,
    #[rust(false)] mentions_user: bool,

    #[rust] can_be_replied_to: bool,
    #[rust] item_id: usize,
    /// The event ID of the message that this message is replying to, if any.
    #[rust] replied_to_event_id: Option<OwnedEventId>,
    #[rust] room_screen_widget_uid: Option<WidgetUid>
}

impl Widget for Message {
    fn handle_event(&mut self, cx: &mut Cx, event: &Event, scope: &mut Scope) {
        if self.animator_handle_event(cx, event).must_redraw() {
            self.redraw(cx);
        }

        if !self.animator.is_track_animating(cx, id!(highlight))
            && self.animator_in_state(cx, id!(highlight.on))
        {
            self.animator_play(cx, id!(highlight.off));
        }

        let Some(widget_uid) = self.room_screen_widget_uid else { return };

        if let Event::Actions(actions) = event {
            if self.view.button(id!(reply_button)).clicked(actions) {
                cx.widget_action(
                    widget_uid,
                    &scope.path,
                    MessageAction::MessageReplyButtonClicked(self.item_id),
                );
            }
        }

        if let Hit::FingerUp(fe) = event.hits(cx, self.view(id!(replied_to_message)).area()) {
            if fe.was_tap() {
                if let Some(ref replied_to_event) = self.replied_to_event_id {
                    cx.widget_action(
                        widget_uid,
                        &scope.path,
                        MessageAction::ReplyPreviewClicked {
                            reply_message_item_id: self.item_id,
                            replied_to_event: replied_to_event.to_owned(),
                        },
                    );
                } else {
                    error!("BUG: reply preview clicked for message {} with no replied-to event!", self.item_id);
                }
            }
        }

        if let Event::Actions(actions) = event {
            for action in actions {
                match action.as_widget_action().cast() {
                    MessageAction::MessageHighlight(id) if id == self.item_id => {
                        self.animator_play(cx, id!(highlight.on));
                        self.redraw(cx);
                    }
                    _ => {}
                }
            }
        }

        if let Event::MouseMove(e) = event {
            let hovered = self.view.area().rect(cx).contains(e.abs);
            if (self.hovered != hovered) || (!hovered && self.animator_in_state(cx, id!(hover.on)))
            {
                self.hovered = hovered;

                // TODO: Once we have a context menu, the messageMenu can be displayed on hover or push only
                // self.view.view(id!(message_menu)).set_visible(hovered);
                let hover_animator = if self.hovered {
                    id!(hover.on)
                } else {
                    id!(hover.off)
                };
                self.animator_play(cx, hover_animator);
            }
        }

        self.view.handle_event(cx, event, scope);
    }

    fn draw_walk(&mut self, cx: &mut Cx2d, scope: &mut Scope, walk: Walk) -> DrawStep {
        if self.mentions_user {
            self.view.apply_over(
                cx, live!(
                    draw_bg: {
                        color: (vec4(1.0, 1.0, 0.82, 1.0))
                        mentions_bar_color: #ffd54f
                    }
                )
            )
        }

        self.view
            .button(id!(reply_button))
            .set_visible(self.can_be_replied_to);

        self.view.draw_walk(cx, scope, walk)
    }
}

impl Message {
    fn set_data(
        &mut self,
        can_be_replied_to: bool,
        item_id: usize,
        replied_to_event_id: Option<OwnedEventId>,
        room_screen_widget_uid: WidgetUid,
        mentions_user: bool
    ) {
        self.can_be_replied_to = can_be_replied_to;
        self.item_id = item_id;
        self.replied_to_event_id = replied_to_event_id;
        self.room_screen_widget_uid = Some(room_screen_widget_uid);
        self.mentions_user = mentions_user;
    }
}

impl MessageRef {
    fn set_data(
        &self,
        can_be_replied_to: bool,
        item_id: usize,
        replied_to_event_id: Option<OwnedEventId>,
        room_screen_widget_uid: WidgetUid,
        mentions_user: bool
    ) {
        if let Some(mut inner) = self.borrow_mut() {
            inner.set_data(can_be_replied_to, item_id, replied_to_event_id, room_screen_widget_uid, mentions_user);
        };
    }
}<|MERGE_RESOLUTION|>--- conflicted
+++ resolved
@@ -27,11 +27,7 @@
         user_profile_cache,
     }, shared::{
         avatar::{AvatarRef, AvatarWidgetRefExt}, html_or_plaintext::{HtmlOrPlaintextRef, HtmlOrPlaintextWidgetRefExt}, jump_to_bottom_button::JumpToBottomButtonWidgetExt, text_or_image::{TextOrImageRef, TextOrImageWidgetRefExt}, typing_animation::TypingAnimationWidgetExt
-<<<<<<< HEAD
-    }, sliding_sync::{get_client, get_fully_read_event, submit_async_request, take_timeline_endpoints, BackwardsPaginateUntilEventRequest, MatrixRequest, PaginationDirection, TimelineRequestSender}, utils::{self, unix_time_millis_to_datetime, ImageFormat, MediaFormatConst}
-=======
-    }, sliding_sync::{self, get_client, submit_async_request, take_timeline_endpoints, BackwardsPaginateUntilEventRequest, MatrixRequest, PaginationDirection, TimelineRequestSender}, utils::{self, unix_time_millis_to_datetime, ImageFormat, MediaFormatConst}
->>>>>>> 6cf61104
+    }, sliding_sync::{self, get_client, get_fully_read_event, submit_async_request, take_timeline_endpoints, BackwardsPaginateUntilEventRequest, MatrixRequest, PaginationDirection, TimelineRequestSender}, utils::{self, unix_time_millis_to_datetime, ImageFormat, MediaFormatConst}
 };
 use rangemap::RangeSet;
 
@@ -44,24 +40,6 @@
 
 
 live_design! {
-<<<<<<< HEAD
-    import makepad_draw::shader::std::*;
-    import makepad_widgets::base::*;
-    import makepad_widgets::theme_desktop_dark::*;
-
-    import crate::shared::styles::*;
-    import crate::shared::helpers::*;
-    import crate::shared::search_bar::SearchBar;
-    import crate::shared::avatar::Avatar;
-    import crate::shared::text_or_image::TextOrImage;
-    import crate::shared::html_or_plaintext::*;
-    import crate::shared::icon_button::*;
-    import crate::profile::user_profile::UserProfileSlidingPane;
-    import crate::shared::typing_animation::TypingAnimation;
-    import crate::shared::icon_button::*;
-    import crate::shared::jump_to_bottom_button::*;
-    import crate::home::loading_modal::*;
-=======
     use link::theme::*;
     use link::shaders::*;
     use link::widgets::*;
@@ -72,12 +50,12 @@
     use crate::shared::avatar::Avatar;
     use crate::shared::text_or_image::TextOrImage;
     use crate::shared::html_or_plaintext::*;
+    use crate::shared::icon_button::*;
     use crate::profile::user_profile::UserProfileSlidingPane;
     use crate::shared::typing_animation::TypingAnimation;
     use crate::shared::icon_button::*;
     use crate::shared::jump_to_bottom_button::*;
     use crate::home::loading_modal::*;
->>>>>>> 6cf61104
 
     IMG_DEFAULT_AVATAR = dep("crate://self/resources/img/default_avatar.png")
     ICO_FAV = dep("crate://self/resources/icon_favorite.svg")
