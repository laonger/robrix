--- conflicted
+++ resolved
@@ -12,11 +12,7 @@
                 FormattedBody, ImageMessageEventContent, LocationMessageEventContent, MessageFormat, MessageType, NoticeMessageEventContent, RoomMessageEventContent, TextMessageEventContent
             },
             MediaSource,
-<<<<<<< HEAD
-        }, matrix_uri::MatrixId, uint, EventId, MatrixToUri, MatrixUri, MilliSecondsSinceUnixEpoch, OwnedEventId, OwnedRoomId, RoomId, UserId
-=======
         }, matrix_uri::MatrixId, uint, EventId, MatrixToUri, MatrixUri, MilliSecondsSinceUnixEpoch, OwnedEventId, OwnedRoomId, UserId
->>>>>>> 66bcc743
     },
     OwnedServerName,
 };
@@ -32,16 +28,8 @@
         user_profile::{AvatarState, ShowUserProfileAction, UserProfile, UserProfileAndRoomId, UserProfilePaneInfo, UserProfileSlidingPaneRef, UserProfileSlidingPaneWidgetExt},
         user_profile_cache,
     }, shared::{
-<<<<<<< HEAD
-        avatar::{AvatarRef, AvatarWidgetRefExt},
-        html_or_plaintext::{HtmlOrPlaintextRef, HtmlOrPlaintextWidgetRefExt},
-        text_or_image::{TextOrImageRef, TextOrImageWidgetRefExt},
-        typing_animation::TypingAnimationWidgetExt,
+        avatar::{AvatarRef, AvatarWidgetRefExt}, html_or_plaintext::{HtmlOrPlaintextRef, HtmlOrPlaintextWidgetRefExt}, jump_to_bottom_button::JumpToBottomButtonWidgetExt, text_or_image::{TextOrImageRef, TextOrImageWidgetRefExt}, typing_animation::TypingAnimationWidgetExt
     }, sliding_sync::{get_client, submit_async_request, take_fully_read_event, take_timeline_update_receiver, MatrixRequest, PaginationDirection}, utils::{self, unix_time_millis_to_datetime, MediaFormatConst}
-=======
-        avatar::{AvatarRef, AvatarWidgetRefExt}, html_or_plaintext::{HtmlOrPlaintextRef, HtmlOrPlaintextWidgetRefExt}, jump_to_bottom_button::JumpToBottomButtonWidgetExt, text_or_image::{TextOrImageRef, TextOrImageWidgetRefExt}, typing_animation::TypingAnimationWidgetExt
-    }, sliding_sync::{get_client, submit_async_request, take_timeline_update_receiver, MatrixRequest, PaginationDirection}, utils::{self, unix_time_millis_to_datetime, MediaFormatConst}
->>>>>>> 66bcc743
 };
 use rangemap::RangeSet;
 
@@ -624,76 +612,9 @@
             ReadMarker = <ReadMarker> {}
         }
 
-<<<<<<< HEAD
-        // A jump to bottom button that appears when the timeline is not at the bottom.
-        jump_to_bottom_view = <View> {
-            width: Fill,
-            height: Fill,
-            flow: Overlay,
-            align: {x: 1.0, y: 1.0},
-            margin: {right: 15.0, bottom: 0},
-            visible: false,
-            jump_to_bottom_button = <RobrixIconButton> {
-                width: 50, height: 50,
-                draw_icon: {svg_file: (ICO_JUMP_TO_BOTTOM)},
-                padding: 15,
-                margin: {bottom : 20}
-                icon_walk: {width: 20, height: 10, margin: {top: 0, right: 100} }
-                // draw a circular background for the button
-                draw_bg: {
-                    instance background_color: #edededee,
-                    fn pixel(self) -> vec4 {
-                        let sdf = Sdf2d::viewport(self.pos * self.rect_size);
-                        let c = self.rect_size * 0.5;
-                        sdf.circle(c.x, c.x, c.x)
-                        sdf.fill_keep(self.background_color);
-                        return sdf.result
-                    }
-    
-                }
-                draw_icon: {
-                    instance color: #000
-                    instance color_hover: #000
-                    uniform rotation_angle: 0.0,
-                }
-            }
-            // Badge overlay for unread messages
-            unread_message_badge = <View> {
-                width: 20, height: 20,
-                margin: { right: 15, bottom: 10},
-                visible: false,
-                show_bg: true,
-                draw_bg: {
-                    instance background_color: (#5D5E5E)
-        
-                    fn pixel(self) -> vec4 {
-                        let sdf = Sdf2d::viewport(self.pos * self.rect_size);
-                        let c = self.rect_size * 0.5;
-                        sdf.circle(c.x, c.x, c.x);
-                        sdf.fill_keep(self.background_color);
-                        return sdf.result;
-                    }
-                }
-
-                // Text to display the unread message count
-                label = <Label> {
-                    width: Fill,
-                    height: Fill,
-                    text: "0",
-                    margin: {top: 4.0, left: 5.0},
-                    draw_text:{
-                        color: #ffffff,
-                        wrap: Ellipsis,
-                        text_style: <USERNAME_TEXT_STYLE>{ font_size: 8. }
-                    }
-                }
-            }
-        }
-=======
         // A jump to bottom button (with an unread message badge) that is shown
         // when the timeline is not at the bottom.
         jump_to_bottom = <JumpToBottomButton> { }
->>>>>>> 66bcc743
     }
 
     LocationPreview = {{LocationPreview}} {
@@ -1045,7 +966,9 @@
     /// To apply cursor NotAllowed on Robrix Icon Button
     #[live] cursor_not_allowed_template: Option<LivePtr>,
     /// To apply cursor Hand on Robrix Icon Button
-    #[live] cursor_hand_template: Option<LivePtr>
+    #[live] cursor_hand_template: Option<LivePtr>,
+    /// number of unread messages
+    #[rust] unread_message_count: u64,
 
 }
 impl Drop for RoomScreen {
@@ -1126,6 +1049,22 @@
                         } else {
                             log!("TODO: the replied-to message was not yet available in the timeline.");
                         }
+                    }
+                    MessageAction::UnReadCount(unread_message_count) => {
+                        println!(" unread_message_count {:?}", unread_message_count);
+                        let jump_to_bottom = self.jump_to_bottom_button(id!(jump_to_bottom));
+                        // let unread_notifications_badge = jump_to_bottom.view(id!(unread_notifications_badge));
+                        //self.unread_message_count = unread_message_count;
+                        jump_to_bottom.show_unread_message_badge(unread_message_count as usize);
+                        self.redraw(cx);
+                        // let unread_message_badge = jump_to_bottom.view(id!(unread_message_badge));
+                        // if num_unread > 0 {
+                        //     unread_message_badge.label(id!(label)).set_text(&format!("{}", num_unread));
+                        //     unread_message_badge.set_visible(true);
+                        //     unread_notifications_badge.set_visible(false);
+                        // } else {
+                        //     unread_message_badge.set_visible(false);
+                        // }
                     }
                     _ => {}
                 }
@@ -1469,7 +1408,7 @@
                             item.label(id!(date)).set_text(&text);
                             (item, ItemDrawnStatus::both_drawn())
                         }
-                        TimelineItemKind::Virtual(VirtualTimelineItem::ReadMarker) => { 
+                        TimelineItemKind::Virtual(VirtualTimelineItem::ReadMarker) => {
                             let item = list.item(cx, item_id, live_id!(ReadMarker));
                             (item, ItemDrawnStatus::both_drawn())
                         }
@@ -1498,11 +1437,7 @@
     /// Redraws this RoomScreen view if any updates were applied.
     fn process_timeline_updates(&mut self, cx: &mut Cx, portal_list: &PortalListRef) {
         let top_space = self.view(id!(top_space));
-<<<<<<< HEAD
-        let jump_to_bottom_view = self.view(id!(jump_to_bottom_view));
-=======
         let jump_to_bottom = self.jump_to_bottom_button(id!(jump_to_bottom));
->>>>>>> 66bcc743
         let curr_first_id = portal_list.first_id();
         let Some(tl) = self.tl_state.as_mut() else { return };
 
@@ -1587,7 +1522,7 @@
                     // If new items were appended to the end of the timeline, show an unread messages badge on the jump to bottom button.
                     if is_append && !portal_list.is_at_end() {
                         // log!("is_append was true, showing unread message badge on the jump to bottom button visible");
-                        jump_to_bottom.show_unread_message_badge(1);
+                        //jump_to_bottom.show_unread_message_badge(self.unread_message_count as usize);
                     }
 
                     if clear_cache {
@@ -1605,15 +1540,19 @@
                     if let Some(room_id) = &self.room_id {
                         if let Some(num_unread)= get_client()
                         .and_then(|c| c.get_room(room_id)).map(|room| room.num_unread_messages()) {
-                            let unread_notifications_badge = jump_to_bottom_view.view(id!(unread_notifications_badge));
-                            let unread_message_badge = jump_to_bottom_view.view(id!(unread_message_badge));
-                            if num_unread > 0 {
-                                unread_message_badge.label(id!(label)).set_text(&format!("{}",num_unread));
-                                unread_message_badge.set_visible(true);
-                                unread_notifications_badge.set_visible(false);
-                            } else {
-                                unread_message_badge.set_visible(false);
-                            }
+                            println!("calling num_unread_messages {:?} room_id {:?} num_unread", room_id, num_unread);
+                        // let unread_notifications_badge = jump_to_bottom.view(id!(unread_notifications_badge));
+                        //self.unread_message_count = unread_message_count;
+                                 jump_to_bottom.show_unread_message_badge(num_unread as usize);
+                            // let unread_notifications_badge = jump_to_bottom.view(id!(unread_notifications_badge));
+                            // let unread_message_badge = jump_to_bottom.view(id!(unread_message_badge));
+                            // if num_unread > 0 {
+                            //     unread_message_badge.label(id!(label)).set_text(&format!("{}",num_unread));
+                            //     unread_message_badge.set_visible(true);
+                            //     unread_notifications_badge.set_visible(false);
+                            // } else {
+                            //     unread_message_badge.set_visible(false);
+                            // }
                         }
                     }
                 }
@@ -1811,6 +1750,7 @@
 
         // Subscribe to typing notices, but hide the typing notice view initially.
         self.view(id!(typing_notice)).set_visible(false);
+        println!("show_timeline {:?}", room_id);
         submit_async_request(
             MatrixRequest::SubscribeToTypingNotices {
                 room_id: room_id.clone(),
@@ -3194,6 +3134,7 @@
     },
     /// The message with the given item ID should be highlighted.
     MessageHighlight(usize),
+    UnReadCount(u64),
     None,
 }
 
