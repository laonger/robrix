--- conflicted
+++ resolved
@@ -26,11 +26,7 @@
         user_profile_cache,
     }, shared::{
         avatar::AvatarWidgetRefExt, html_or_plaintext::{HtmlOrPlaintextRef, HtmlOrPlaintextWidgetRefExt}, jump_to_bottom_button::{JumpToBottomButtonWidgetExt, UnreadMessageCount}, popup_list::enqueue_popup_notification, text_or_image::{TextOrImageRef, TextOrImageWidgetRefExt}, typing_animation::TypingAnimationWidgetExt
-<<<<<<< HEAD
     }, sliding_sync::{self, get_client, submit_async_request, take_timeline_endpoints, BackwardsPaginateUntilEventRequest, MatrixRequest, PaginationDirection, TimelineRequestSender, UserPowerLevels}, utils::{self, unix_time_millis_to_datetime, ImageFormat, MediaFormatConst, MEDIA_THUMBNAIL_FORMAT},
-=======
-    }, sliding_sync::{self, get_client, submit_async_request, take_timeline_endpoints, BackwardsPaginateUntilEventRequest, MatrixRequest, PaginationDirection, TimelineRequestSender}, utils::{self, unix_time_millis_to_datetime, ImageFormat, MediaFormatConst, TIMELINE_IMAGE_THUMBNAIL_FORMAT},
->>>>>>> b857a82b
 };
 use crate::home::event_reaction_list::ReactionListWidgetRefExt;
 use crate::home::room_read_receipt::AvatarRowWidgetRefExt;
@@ -1095,44 +1091,6 @@
                     tooltip.hide(cx);
                 }
             }
-<<<<<<< HEAD
-=======
-            for action in actions {
-                // Handle actions on a message, e.g., clicking the reply button or clicking the reply preview.
-                match action.as_widget_action().widget_uid_eq(widget_uid).cast() {
-                    MessageAction::ViewSourceButtonClicked(item_id) => {
-                        let Some(tl) = self.tl_state.as_mut() else {
-                            continue;
-                        };
-
-                        let Some(event_tl_item) = tl.items
-                            .get(item_id)
-                            .and_then(|tl_item| tl_item.as_event().cloned())
-                        else {
-                            continue;
-                        };
-
-                        let Some(_message_event) = event_tl_item.content().as_message() else {
-                            continue;
-                        };
-
-                        let original_json: Option<serde_json::Value> = event_tl_item
-                            .original_json()
-                            .and_then(|raw_event| serde_json::to_value(raw_event).ok());
-                        let room_id = self.room_id.to_owned();
-                        let event_id = event_tl_item.event_id().map(|e| e.to_owned());
-
-                        cx.widget_action(
-                            widget_uid,
-                            &scope.path,
-                            MessageAction::MessageSourceModalOpen { room_id, event_id, original_json },
-                        );
-                    }
-                    MessageAction::MessageReplyButtonClicked(item_id) => {
-                        let Some(tl) = self.tl_state.as_mut() else {
-                            continue;
-                        };
->>>>>>> b857a82b
 
             self.handle_message_actions(cx, actions, &portal_list, &loading_pane);
 
@@ -3507,13 +3465,8 @@
 
     // A closure that fetches and shows the image from the given `mxc_uri`,
     // marking it as fully drawn if the image was available.
-<<<<<<< HEAD
-    let mut fetch_and_show_image_uri = |cx: &mut Cx2d, mxc_uri: OwnedMxcUri, media_format: Option<MediaFormat>| {
-        match media_cache.try_get_media_or_fetch(mxc_uri.clone(), media_format) {
-=======
-    let mut fetch_and_show_image_uri = |cx: &mut Cx2d, mxc_uri: OwnedMxcUri|
-        match media_cache.try_get_media_or_fetch(mxc_uri.clone(), Some(TIMELINE_IMAGE_THUMBNAIL_FORMAT.into())) {
->>>>>>> b857a82b
+    let mut fetch_and_show_image_uri = |cx: &mut Cx2d, mxc_uri: OwnedMxcUri| {
+        match media_cache.try_get_media_or_fetch(mxc_uri.clone(), Some(MEDIA_THUMBNAIL_FORMAT.into())) {
             MediaCacheEntry::Loaded(data) => {
                 let show_image_result = text_or_image_ref.show_image(cx, |cx, img| {
                     utils::load_png_or_jpg(&img, cx, &data)
