use std::ops::Not;

use makepad_widgets::*;
use url::Url;

use crate::sliding_sync::{submit_async_request, LoginByPassword, LoginRequest, MatrixRequest};

use super::login_status_modal::{LoginStatusModalAction, LoginStatusModalWidgetExt};

live_design! {
    use link::theme::*;
    use link::shaders::*;
    use link::widgets::*;

    use crate::shared::helpers::*;
    use crate::shared::styles::*;
    use crate::shared::icon_button::*;
    use crate::login::login_status_modal::*;

    IMG_APP_LOGO = dep("crate://self/resources/robrix_logo_alpha.png")
    ICON_SEARCH = dep("crate://self/resources/icons/search.svg")

    SsoButton = <RoundedView> {
        width: Fit,
        height: Fit,
        cursor: Hand,
        visible: true,
        padding: 10,
        margin: { left: 16.6, right: 16.6, top: 10, bottom: 10}
        draw_bg: {
            border_width: 0.5,
            border_color: (#6c6c6c),
            color: (COLOR_PRIMARY)
        }
    }
    SsoImage = <Image> {
        width: 30, height: 30,
        draw_bg:{
            uniform mask: 0.0
            fn pixel(self) -> vec4 {
                let color = sample2d(self.image, self.pos).xyzw;
                let gray = dot(color.rgb, vec3(0.299, 0.587, 0.114));
                let grayed = mix(color, vec4(gray, gray, gray, color.a), self.mask);
                return grayed;
            }
        }
    }


    pub LoginScreen = {{LoginScreen}} {
        width: Fill, height: Fill,
        align: {x: 0.5, y: 0.5}
        show_bg: true,
        draw_bg: {
            color: #FFF
        }

        <ScrollXYView> {
            width: Fit, height: Fill,
            // Note: *do NOT* vertically center this, it will break scrolling.
            align: {x: 0.5}
            show_bg: true,
            draw_bg: {
                color: (COLOR_PRIMARY)
            }
        
            <RoundedView> {
                margin: 40
                width: Fit, height: Fit
                align: {x: 0.5, y: 0.5}
                flow: Overlay,

                show_bg: true,
                draw_bg: {
                    color: (COLOR_SECONDARY)
                    radius: 6.0
                }

                <View> {
                    width: Fit, height: Fit
                    flow: Down
                    align: {x: 0.5, y: 0.5}
                    padding: 30
                    margin: 40
                    spacing: 15.0

                    logo_image = <Image> {
                        fit: Smallest,
                        width: 80
                        source: (IMG_APP_LOGO),
                    }

                    title = <Label> {
                        width: Fit, height: Fit
                        margin: { bottom: 10 }
                        draw_text: {
                            color: (COLOR_TEXT)
                            text_style: <TITLE_TEXT>{font_size: 16.0}
                        }
                        text: "Login to Robrix"
                    }

                    user_id_input = <RobrixTextInput> {
                        width: 250, height: 40
                        empty_message: "User ID"
                    }

                    password_input = <RobrixTextInput> {
                        width: 250, height: 40
                        empty_message: "Password"
                        draw_text: { text_style: { is_secret: true } }
                    }

                    <View> {
                        width: 250, height: Fit,
                        align: {x: 0.5}
                        flow: Right,
                        <View> {
                            width: 215, height: Fit,
                            flow: Down,

                            homeserver_input = <RobrixTextInput> {
                                width: 215, height: 30,
                                empty_message: "matrix.org"
                                draw_text: {
                                    text_style: <TITLE_TEXT>{font_size: 10.0}
                                }
                            }

                            <View> {
                                width: 215,
                                height: Fit,
                                flow: Right,
                                padding: {top: 3, left: 2, right: 2}
                                spacing: 0.0,
                                align: {x: 0.5, y: 0.5} // center horizontally and vertically

                                left_line = <LineH> {
                                    draw_bg: { color: #C8C8C8 }
                                }

                                <Label> {
                                    width: Fit, height: Fit
                                    draw_text: {
                                        color: #8C8C8C
                                        text_style: <REGULAR_TEXT>{font_size: 9}
                                    }
                                    text: "Homeserver URL (optional)"
                                }

                                right_line = <LineH> {
                                    draw_bg: { color: #C8C8C8 }
                                }
                            }

                        }
                        sso_search_button = <RobrixIconButton> {
                            width: 28, height: 28,
                            margin: { left: 5, top: 1}
                            draw_icon: {
                                svg_file: (ICON_SEARCH)
                            }
                            icon_walk: {width: 16, height: 16, margin: {left: -2, right: -1} }
                        }
                    }

                    login_button = <RobrixIconButton> {
                        width: 250, height: 40
                        padding: 10
                        margin: {top: 5, bottom: 10}
                        draw_bg: {
                            color: (COLOR_SELECTED_PRIMARY)
                        }
                        draw_text: {
                            color: (COLOR_PRIMARY)
                            text_style: <REGULAR_TEXT> {}
                        }
                        text: "Login"
                    }

                    left_line = <LineH> {
                        margin: {bottom: -5}
                        draw_bg: { color: #C8C8C8 }
                    }
                    <Label> {
                        width: Fit, height: Fit
                        draw_text: {
                            color: (COLOR_TEXT)
                            text_style: <TITLE_TEXT>{font_size: 11.0}
                        }
                        text: "Or, login with an SSO provider:"
                    }

                    sso_view = <View> {
                        align: {x: 0.5}
                        width: 250, height: Fit,
                        margin: {left: 5, right: 5} // make the inner view 240 pixels wide
                        flow: RightWrap,
                        apple_button = <SsoButton> {
                            image = <SsoImage> {
                                source: dep("crate://self/resources/img/apple.png")
                            }
                        }
                        facebook_button = <SsoButton> {
                            image = <SsoImage> {
                                source: dep("crate://self/resources/img/facebook.png")
                            }
                        }
                        github_button = <SsoButton> {
                            image = <SsoImage> {
                                source: dep("crate://self/resources/img/github.png")
                            }
                        }
                        twitter_button = <SsoButton> {
                            image = <SsoImage> {
                                source: dep("crate://self/resources/img/x.png")
                            }
                        }
                        gitlab_button = <SsoButton> {
                            image = <SsoImage> {
                                source: dep("crate://self/resources/img/gitlab.png")
                            }
                        }
                        google_button = <SsoButton> {
                            image = <SsoImage> {
                                source: dep("crate://self/resources/img/google.png")
                            }
                        }
                    }

                    <View> {
                        width: 250,
                        height: Fit,
                        flow: Right,
                        // padding: 3,
                        spacing: 0.0,
                        align: {x: 0.5, y: 0.5} // center horizontally and vertically

                        left_line = <LineH> {
                            draw_bg: { color: #C8C8C8 }
                        }

                        <Label> {
                            width: Fit, height: Fit
                            padding: {left: 1, right: 1}
                            draw_text: {
                                color: #x6c6c6c
                                text_style: <REGULAR_TEXT>{}
                            }
                            text: "Don't have an account?"
                        }

                        right_line = <LineH> {
                            draw_bg: { color: #C8C8C8 }
                        }
                    }
                    
                    signup_button = <RobrixIconButton> {
                        width: Fit, height: Fit
                        padding: {left: 15, right: 15, top: 10, bottom: 10}
                        margin: {bottom: 5}
                        draw_bg: {
                            color: (COLOR_SELECTED_PRIMARY)
                        }
                        draw_text: {
                            color: (COLOR_PRIMARY)
                            text_style: <REGULAR_TEXT> {}
                        }

                        text: "Sign up here"
                    }
                }

                // The modal that pops up to display login status messages,
                // such as when the user is logging in or when there is an error.
                login_status_modal = <Modal> {
                    // width: Fit, height: Fit,
                    // align: {x: 0.5, y: 0.5},

                    content: {
                        login_status_modal_inner = <LoginStatusModal> {}
                    }
                }
            }
        }
    }
}

static MATRIX_SIGN_UP_URL: &str = "https://matrix.org/docs/chat_basics/matrix-for-im/#creating-a-matrix-account";

#[derive(Live, LiveHook, Widget)]
pub struct LoginScreen {
    #[deref] view: View,
    #[rust]
    sso_pending: bool,
    #[rust]
    prev_homeserver_url: Option<String>,
    #[rust]
    sso_redirect_url: Option<String>,
}


impl Widget for LoginScreen {
    fn handle_event(&mut self, cx: &mut Cx, event: &Event, scope: &mut Scope) {
        self.view.handle_event(cx, event, scope);
        self.match_event(cx, event);
    }

    fn draw_walk(&mut self, cx: &mut Cx2d, scope: &mut Scope, walk: Walk) -> DrawStep {
        self.view.draw_walk(cx, scope, walk)
    }
}

impl MatchEvent for LoginScreen {
    fn handle_actions(&mut self, cx: &mut Cx, actions: &Actions) {
        let login_button = self.view.button(id!(login_button));
        let signup_button = self.view.button(id!(signup_button));
        let user_id_input = self.view.text_input(id!(user_id_input));
        let password_input = self.view.text_input(id!(password_input));
        let homeserver_input = self.view.text_input(id!(homeserver_input));
        let sso_search_button = self.view.button(id!(sso_search_button));

        let login_status_modal = self.view.modal(id!(login_status_modal));
        let login_status_modal_inner = self.view.login_status_modal(id!(login_status_modal_inner));

        if signup_button.clicked(actions) {
            log!("Opening URL \"{}\"", MATRIX_SIGN_UP_URL);
            let _ = robius_open::Uri::new(MATRIX_SIGN_UP_URL).open();
        }

        if login_button.clicked(actions)
            || user_id_input.returned(actions).is_some()
            || password_input.returned(actions).is_some()
            || homeserver_input.returned(actions).is_some()
        {
            let user_id = user_id_input.text();
            let password = password_input.text();
            let homeserver = homeserver_input.text();
            if user_id.is_empty() {
                login_status_modal_inner.set_title(cx, "Missing User ID");
                login_status_modal_inner.set_status(cx, "Please enter a valid User ID.");
                login_status_modal_inner.button_ref().set_text(cx, "Okay");
            } else if password.is_empty() {
                login_status_modal_inner.set_title(cx, "Missing Password");
                login_status_modal_inner.set_status(cx, "Please enter a valid password.");
                login_status_modal_inner.button_ref().set_text(cx, "Okay");
            } else {
                login_status_modal_inner.set_title(cx, "Logging in");
                login_status_modal_inner.set_status(cx, "Waiting for a login response...");
                login_status_modal_inner.button_ref().set_text(cx, "Cancel");
                submit_async_request(MatrixRequest::Login(LoginRequest::LoginByPassword(LoginByPassword {
                    user_id,
                    password,
                    homeserver: homeserver.is_empty().not().then_some(homeserver),
                })));
            }
            login_status_modal.open(cx);
            sso_search_button.set_enabled(cx, self.prev_homeserver_url == Some(homeserver_input.text()));
            self.redraw(cx);
        }
        
        let provider_brands = ["apple", "facebook", "github", "gitlab", "google", "twitter"];
        let button_set: &[&[LiveId]] = ids!(apple_button, facebook_button, github_button, gitlab_button, google_button, twitter_button);
        for action in actions {
            if let LoginStatusModalAction::Close = action.as_widget_action().cast() {
                login_status_modal.close(cx);
            }

            // Handle login-related actions received from background async tasks.
            match action.downcast_ref() {
                Some(LoginAction::CliAutoLogin { user_id, homeserver }) => {
                    user_id_input.set_text(cx, user_id);
                    password_input.set_text(cx, "");
                    homeserver_input.set_text(cx, homeserver.as_deref().unwrap_or_default());
                    login_status_modal_inner.set_title(cx, "Logging in via CLI");
                    login_status_modal_inner.set_status(
                        cx,
                        &format!("Auto-logging in as user {user_id}...")
                    );
                    let login_status_modal_button = login_status_modal_inner.button_ref();
                    login_status_modal_button.set_text(cx, "Cancel");
                    login_status_modal_button.set_enabled(cx, false); // Login cancel not yet supported
                    login_status_modal.open(cx);
                }
                Some(LoginAction::Status { title, status }) => {
                    login_status_modal_inner.set_title(cx, title);
                    login_status_modal_inner.set_status(cx, status);
                    let login_status_modal_button = login_status_modal_inner.button_ref();
<<<<<<< HEAD
                    login_status_modal_button.set_text("Cancel");
                    login_status_modal_button.set_enabled(true);
=======
                    login_status_modal_button.set_text(cx, "Cancel");
                    login_status_modal_button.set_enabled(cx, false); // Login cancel not yet supported
>>>>>>> 979de656
                    login_status_modal.open(cx);

                    sso_search_button.set_enabled(cx, true);
                    self.redraw(cx);
                }
                Some(LoginAction::LoginSuccess) => {
                    // The main `App` component handles showing the main screen
                    // and hiding the login screen & login status modal.
                    user_id_input.set_text(cx, "");
                    password_input.set_text(cx, "");
                    homeserver_input.set_text(cx, "");
                    login_status_modal_inner.set_title(cx, "Login Succeeded");
                    login_status_modal_inner.set_status(cx, "You are now logged in.\n\nLoading your rooms now...");
                    let login_status_modal_button = login_status_modal_inner.button_ref();
                    login_status_modal_button.set_text(cx, "Okay");
                    login_status_modal_button.set_enabled(cx, true);
                    self.redraw(cx);
                }
                Some(LoginAction::LoginFailure(error)) => {
                    login_status_modal_inner.set_title(cx, "Login Failed");
                    login_status_modal_inner.set_status(cx, error);
                    let login_status_modal_button = login_status_modal_inner.button_ref();
                    login_status_modal_button.set_text(cx, "Okay");
                    login_status_modal_button.set_enabled(cx, true);
                    login_status_modal.open(cx);
                    self.redraw(cx);
                }
                Some(LoginAction::SsoPending(ref pending)) => {
                    for view_ref in self.view_set(button_set).iter() {
                        let Some(mut view_mut) = view_ref.borrow_mut() else { continue };
                        if *pending {    
                            view_mut.apply_over(cx, live! {
                                cursor: NotAllowed,
                                image = { draw_bg: { mask: 1.0 } }
                            });
                        } else {
                            view_mut.apply_over(cx, live! {
                                cursor: Hand,
                                image = { draw_bg: { mask: 0.0 } }
                            });
                        }
                    }
                    self.sso_pending = *pending;
                    self.redraw(cx);
                }
<<<<<<< HEAD
                Some(LoginAction::SsoSaveRedirectUrl(url)) => {
                    self.sso_redirect_url = Some(url.to_string());
=======
                Some(LoginAction::IdentityProvider(identity_providers)) => {
                    for (view_ref, brand) in self.view_set(button_set).iter().zip(&provider_brands) {
                        for ip in identity_providers.iter() {
                            if ip.id.contains(brand) {
                                view_ref.set_visible(cx, true);
                                break;
                            }
                        }  
                    }
                    self.identity_providers = identity_providers.clone();
                    sso_search_button.set_enabled(cx, true);
                    // Hide the status modal such that the user can see the newly-populated SSO buttons.
                    login_status_modal.close(cx);
                    self.redraw(cx);
>>>>>>> 979de656
                }
                _ => { }
            }
        }

        // If the homeserver "search" button was clicked, fetch supported login types.
        if sso_search_button.clicked(actions) && self.prev_homeserver_url != Some(homeserver_input.text()) {
            login_status_modal_inner.set_title(cx, "Querying login types");
            login_status_modal_inner.set_status(cx, "Fetching supported login types from the homeserver...");
            let login_status_modal_button = login_status_modal_inner.button_ref();
            login_status_modal_button.set_text(cx, "Cancel");
            login_status_modal_button.set_enabled(cx, false); // Login cancel not yet supported
            login_status_modal.open(cx);
            
            self.prev_homeserver_url = Some(homeserver_input.text());
            submit_async_request(MatrixRequest::Login(LoginRequest::HomeserverLoginTypesQuery(homeserver_input.text())));
            sso_search_button.set_enabled(cx, false);
            for view_ref in self.view_set(button_set).iter() {
                view_ref.set_visible(cx, false);
            }
            self.redraw(cx);
        }

        // If the Login SSO screen's "cancel" button was clicked, send a http request to gracefully shutdown the SSO server
        if let Some(sso_redirect_url) = &self.sso_redirect_url {
            let login_status_modal_button = login_status_modal_inner.button_ref();
            if login_status_modal_button.clicked(actions) {
                let request_id = live_id!(SSO_CANCEL_BUTTON);
                let request = HttpRequest::new(format!("{}/?login_token=",sso_redirect_url), HttpMethod::GET);
                cx.http_request(request_id, request);
                self.sso_redirect_url = None;
            }
        }
        
        // Handle any of the SSO login buttons being clicked
        for (view_ref, brand) in self.view_set(button_set).iter().zip(&provider_brands) {
            if view_ref.finger_up(actions).is_some() && !self.sso_pending {
                submit_async_request(MatrixRequest::SpawnSSOServer{
                    identity_provider_id: format!("oidc-{}",brand),
                    brand: brand.to_string(),
                    homeserver_url: homeserver_input.text()
                });
            }
        }
    }

}

/// Actions sent to or from the login screen.
#[derive(Clone, DefaultNone, Debug)]
pub enum LoginAction {
    /// A positive response from the backend Matrix task to the login screen.
    ///
    /// This is not handled by the login screen itself, but by the main app.
    LoginSuccess,
    /// A negative response from the backend Matrix task to the login screen.
    LoginFailure(String),
    /// A login-related status message to display to the user.
    Status {
        title: String,
        status: String,
    },
    /// The given login info was specified on the command line (CLI),
    /// and the login process is underway.
    CliAutoLogin {
        user_id: String,
        homeserver: Option<String>,
    },
    /// An acknowledgment that is sent from the backend Matrix task to the login screen
    /// informing it that the SSO login process is either still in flight (`true`) or has finished (`false`).
    ///
    /// Note that an inner value of `false` does *not* imply that the login request has
    /// successfully finished. 
    /// The login screen can use this to prevent the user from submitting
    /// additional SSO login requests while a previous request is in flight. 
    SsoPending(bool),
    /// Save SSO's redirect url into LoginScreen.
    /// 
    /// When the login using SSO is pendng, pressing the cancel button will send
    /// http request to SSO server to gracefully shutdown the SSO server.
    SsoSaveRedirectUrl(Url),
    None,
}<|MERGE_RESOLUTION|>--- conflicted
+++ resolved
@@ -386,13 +386,8 @@
                     login_status_modal_inner.set_title(cx, title);
                     login_status_modal_inner.set_status(cx, status);
                     let login_status_modal_button = login_status_modal_inner.button_ref();
-<<<<<<< HEAD
-                    login_status_modal_button.set_text("Cancel");
-                    login_status_modal_button.set_enabled(true);
-=======
                     login_status_modal_button.set_text(cx, "Cancel");
-                    login_status_modal_button.set_enabled(cx, false); // Login cancel not yet supported
->>>>>>> 979de656
+                    login_status_modal_button.set_enabled(cx, true);
                     login_status_modal.open(cx);
 
                     sso_search_button.set_enabled(cx, true);
@@ -438,25 +433,8 @@
                     self.sso_pending = *pending;
                     self.redraw(cx);
                 }
-<<<<<<< HEAD
                 Some(LoginAction::SsoSaveRedirectUrl(url)) => {
                     self.sso_redirect_url = Some(url.to_string());
-=======
-                Some(LoginAction::IdentityProvider(identity_providers)) => {
-                    for (view_ref, brand) in self.view_set(button_set).iter().zip(&provider_brands) {
-                        for ip in identity_providers.iter() {
-                            if ip.id.contains(brand) {
-                                view_ref.set_visible(cx, true);
-                                break;
-                            }
-                        }  
-                    }
-                    self.identity_providers = identity_providers.clone();
-                    sso_search_button.set_enabled(cx, true);
-                    // Hide the status modal such that the user can see the newly-populated SSO buttons.
-                    login_status_modal.close(cx);
-                    self.redraw(cx);
->>>>>>> 979de656
                 }
                 _ => { }
             }
@@ -468,7 +446,7 @@
             login_status_modal_inner.set_status(cx, "Fetching supported login types from the homeserver...");
             let login_status_modal_button = login_status_modal_inner.button_ref();
             login_status_modal_button.set_text(cx, "Cancel");
-            login_status_modal_button.set_enabled(cx, false); // Login cancel not yet supported
+            login_status_modal_button.set_enabled(cx, true);
             login_status_modal.open(cx);
             
             self.prev_homeserver_url = Some(homeserver_input.text());
