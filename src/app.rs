--- conflicted
+++ resolved
@@ -181,14 +181,10 @@
         let _app_data_dir = crate::app_data_dir();
         log!("App::handle_startup(): app_data_dir: {:?}", _app_data_dir);
 
-<<<<<<< HEAD
         log!("Showing login view");
-        self.set_login_visible(true);
+        self.update_login_visibility();
+        
         self.ui.popup_notification(id!(popup)).open(cx);
-=======
-        self.update_login_visibility();
-
->>>>>>> 64113265
         log!("App::handle_startup(): starting matrix sdk loop");
         crate::sliding_sync::start_matrix_tokio().unwrap();
     }
