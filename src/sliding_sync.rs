--- conflicted
+++ resolved
@@ -2172,11 +2172,7 @@
                     Cx::post_action(LoginAction::LoginFailure(
                         format!("Could not create client object.\n\nError: {e}")
                     ));
-<<<<<<< HEAD
                     Cx::post_action(LoginAction::SsoPending(false));
-=======
-                    Cx::post_action(LoginAction::SsoPending(false)); 
->>>>>>> 93c15777
                     return;
                 }
             }
