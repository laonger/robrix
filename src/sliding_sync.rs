use anyhow::{bail, Result};
use clap::Parser;
use eyeball::Subscriber;
use eyeball_im::VectorDiff;
use futures_util::{pin_mut, StreamExt};
use imbl::Vector;
use makepad_widgets::{error, log, warning, Cx, SignalToUI};
use matrix_sdk::{
    config::RequestConfig, event_handler::EventHandlerDropGuard, media::MediaRequest, room::{Receipts, RoomMember}, ruma::{
        api::client::{receipt::create_receipt::v3::ReceiptType, session::get_login_types::v3::LoginType}, events::{
            receipt::ReceiptThread, room::{
                message::{ForwardThread, RoomMessageEventContent}, MediaSource
            }, FullStateEventContent
        }, MilliSecondsSinceUnixEpoch, OwnedEventId, OwnedMxcUri, OwnedRoomAliasId, OwnedRoomId, OwnedUserId, UserId
    }, sliding_sync::VersionBuilder, Client, Error, Room
};
use matrix_sdk_ui::{
    room_list_service::{self, RoomListLoadingState},
    sync_service::{self, SyncService},
    timeline::{AnyOtherFullStateEventContent, EventTimelineItem, RepliedToInfo, TimelineDetails, TimelineItem, TimelineItemContent},
    Timeline,
};
use robius_open::Uri;
use tokio::{
    runtime::Handle,
    sync::{mpsc::{Receiver, Sender, UnboundedReceiver, UnboundedSender}, watch}, task::JoinHandle,
};
use unicode_segmentation::UnicodeSegmentation;
use std::{cmp::{max, min}, collections::{BTreeMap, BTreeSet}, ops::Not, path:: Path, sync::{Arc, Mutex, OnceLock}};
use std::io;
use crate::{
    app_data_dir, avatar_cache::AvatarUpdate, event_preview::text_preview_of_timeline_item, home::{
        room_screen::TimelineUpdate, rooms_list::{self, enqueue_rooms_list_update, RoomPreviewAvatar, RoomsListEntry, RoomsListUpdate}
    }, login::login_screen::LoginAction, media_cache::MediaCacheEntry, persistent_state::{self, ClientSessionPersisted}, profile::{
        user_profile::{AvatarState, UserProfile},
        user_profile_cache::{enqueue_user_profile_update, UserProfileUpdate},
    }, utils::MEDIA_THUMBNAIL_FORMAT, verification::add_verification_event_handlers_and_sync_client
};


#[derive(Parser, Debug, Default)]
struct Cli {
    /// The user name that should be used for the login.
    #[clap(value_parser)]
    username: String,

    /// The password that should be used for the login.
    #[clap(value_parser)]
    password: String,

    /// The homeserver to connect to.
    #[clap(value_parser)]
    homeserver: Option<String>,

    /// Set the proxy that should be used for the connection.
    #[clap(short, long)]
    proxy: Option<String>,

    /// Force login screen.
    #[clap(short, long, action)]
    login_screen: bool,

    /// Enable verbose logging output.
    #[clap(short, long, action)]
    verbose: bool,
}
impl From<LoginByPassword> for Cli {
    fn from(login: LoginByPassword) -> Self {
        Self {
            username: login.user_id,
            password: login.password,
            homeserver: None,
            proxy: None,
            login_screen: false,
            verbose: false,
        }
    }
}


/// Build a new client.
async fn build_client(
    cli: &Cli,
    data_dir: &Path,
) -> anyhow::Result<(Client, ClientSessionPersisted)> {
    // Generate a unique subfolder name for the client database,
    // which allows multiple clients to run simultaneously.
    let now = chrono::Local::now();
    let db_subfolder_name: String = format!("db_{}", now.format("%F_%H_%M_%S_%f"));
    let db_path = data_dir.join(db_subfolder_name);

    // Generate a random passphrase.
    let passphrase: String = {
        use rand::{Rng, thread_rng};
        thread_rng()
            .sample_iter(rand::distributions::Alphanumeric)
            .take(32)
            .map(char::from)
            .collect()
    };

    let homeserver_url = cli.homeserver.as_deref()
        .unwrap_or("https://matrix-client.matrix.org/");
        // .unwrap_or("https://matrix.org/");

    let mut builder = Client::builder()
        .server_name_or_homeserver_url(homeserver_url)
        // Use a sqlite database to persist the client's encryption setup.
        .sqlite_store(&db_path, Some(&passphrase))
        // The sliding sync proxy has now been deprecated in favor of native sliding sync.
        .sliding_sync_version_builder(VersionBuilder::DiscoverNative)
        .handle_refresh_tokens();

    if let Some(proxy) = cli.proxy.as_ref() {
        builder = builder.proxy(proxy.clone());
    }

    // Use a 60 second timeout for all requests to the homeserver.
    // Yes, this is a long timeout, but the standard matrix homeserver is often very slow.
    builder = builder.request_config(
        RequestConfig::new()
            .timeout(std::time::Duration::from_secs(60))
    );

    let client = builder.build().await?;
    Ok((
        client,
        ClientSessionPersisted {
            homeserver: homeserver_url.to_string(),
            db_path,
            passphrase,
        },
    ))
}

/// Logs in to the given Matrix homeserver using the given username and password.
///
/// This function is used by the login screen to log in to the Matrix server.
///
/// Upon success, this function returns the logged-in client and an optional sync token.
async fn login(
    cli: &Cli,
    login_request: LoginRequest,
    login_types: &[LoginType],
) -> Result<(Client, Option<String>)> {
    match login_request {
        LoginRequest::LoginByCli | LoginRequest::LoginByPassword(_) => {
            let cli = if let LoginRequest::LoginByPassword(login_by_password) = login_request {
                &Cli::from(login_by_password)
            } else {
                cli
            };
            let (client, client_session) = build_client(cli, app_data_dir()).await?;
            if !login_types
                .iter()
                .any(|flow| matches!(flow, LoginType::Password(_)))
            {
                bail!("Homeserver does not support username + password login flow.");
            }
            // Attempt to login using the CLI-provided username & password.
            let login_result = client
                .matrix_auth()
                .login_username(&cli.username, &cli.password)
                .initial_device_display_name("robrix-un-pw")
                .send()
                .await?;
            if client.logged_in() {
                log!("Logged in successfully? {:?}", client.logged_in());
                enqueue_rooms_list_update(RoomsListUpdate::Status {
                    status: format!("Logged in as {}. Loading rooms...", cli.username),
                });
                if let Err(e) = persistent_state::save_session(&client, client_session).await {
                    error!("Failed to save session state to storage: {e:?}");
                }
                Ok((client, None))
            } else {
                enqueue_rooms_list_update(RoomsListUpdate::Status {
                    status: format!("Failed to login as {}: {:?}", cli.username, login_result),
                });
                bail!("Failed to login as {}: {login_result:?}", cli.username);
            }
        }

        LoginRequest::LoginBySSOSuccess(client, client_session) => {
            if let Err(e) = persistent_state::save_session(&client, client_session).await {
                error!("Failed to save session state to storage: {e:?}");
            }
            Ok((client, None))
        }
        LoginRequest::HomeserverLoginTypesQuery(_) => {
            bail!("LoginRequest::HomeserverLoginTypesQuery not handled earlier");
        }
    }
}

async fn populate_login_types(
    homeserver_url: &str,
    login_types: &mut Vec<LoginType>,
) -> Result<()> {
    Cx::post_action(LoginAction::Status(String::from("Fetching Login Types ...")));
    let homeserver_url = if homeserver_url.is_empty() {
        DEFAULT_HOMESERVER
    } else {
        homeserver_url
    };
    let client = Client::builder()
        .server_name_or_homeserver_url(homeserver_url)
        .build()
        .await?;
    match client.matrix_auth().get_login_types().await {
        Ok(login_types_res) => {
            *login_types = login_types_res.flows;
            let identity_providers = login_types.iter().fold(Vec::new(), |mut acc, login_type| {
                if let LoginType::Sso(sso_type) = login_type {
                    acc.extend_from_slice(sso_type.identity_providers.as_slice());
                }
                acc
            });
            Cx::post_action(LoginAction::IdentityProvider(identity_providers));
            Ok(())
        }
        Err(e) => {
            Err(e.into())
        }
    }
}

/// Which direction to paginate in.
///
/// * `Forwards` will retrieve later events (towards the end of the timeline),
///    which only works if the timeline is *focused* on a specific event.
/// * `Backwards`: the more typical choice, in which earlier events are retrieved
///    (towards the start of the timeline), which works in  both live mode and focused mode.
#[derive(Debug, Clone, Copy, PartialEq, Eq)]
pub enum PaginationDirection {
    Forwards,
    Backwards,
}
impl std::fmt::Display for PaginationDirection {
    fn fmt(&self, f: &mut std::fmt::Formatter<'_>) -> std::fmt::Result {
        match self {
            Self::Forwards => write!(f, "forwards"),
            Self::Backwards => write!(f, "backwards"),
        }
    }
}

/// The function signature for the callback that gets invoked when media is fetched.
pub type OnMediaFetchedFn = fn(
    &Mutex<MediaCacheEntry>,
    MediaRequest,
    matrix_sdk::Result<Vec<u8>>,
    Option<crossbeam_channel::Sender<TimelineUpdate>>,
);


/// The set of requests for async work that can be made to the worker thread.
pub enum MatrixRequest {
    /// Request from the login screen to log in with the given credentials.
    Login(LoginRequest),
    /// Request to paginate the older (or newer) events of a room's timeline.
    PaginateRoomTimeline {
        room_id: OwnedRoomId,
        /// The maximum number of timeline events to fetch in each pagination batch.
        num_events: u16,
        direction: PaginationDirection,
    },
    /// Request to fetch the full details of the given event in the given room's timeline.
    FetchDetailsForEvent {
        room_id: OwnedRoomId,
        event_id: OwnedEventId,
    },
    /// Request to fetch profile information for all members of a room.
    /// This can be *very* slow depending on the number of members in the room.
    FetchRoomMembers {
        room_id: OwnedRoomId,
    },
    /// Request to fetch profile information for the given user ID.
    GetUserProfile {
        user_id: OwnedUserId,
        /// * If `Some`, the user is known to be a member of a room, so this will
        ///   fetch the user's profile from that room's membership info.
        /// * If `None`, the user's profile info will be fetched from the server
        ///   in a room-agnostic manner, and no room membership info will be returned.
        room_id: Option<OwnedRoomId>,
        /// * If `true` (not recommended), only the local cache will be accessed.
        /// * If `false` (recommended), details will be fetched from the server.
        local_only: bool,
    },
    /// Request to ignore/block or unignore/unblock a user.
    IgnoreUser {
        /// Whether to ignore (`true`) or unignore (`false`) the user.
        ignore: bool,
        /// The room membership info of the user to (un)ignore.
        room_member: RoomMember,
        /// The room ID of the room where the user is a member,
        /// which is only needed because it isn't present in the `RoomMember` object.
        room_id: OwnedRoomId,
    },
    /// Request to resolve a room alias into a room ID and the servers that know about that room.
    ResolveRoomAlias(OwnedRoomAliasId),
    /// Request to fetch an Avatar image from the server.
    /// Upon completion of the async media request, the `on_fetched` function
    /// will be invoked with the content of an `AvatarUpdate`.
    FetchAvatar {
        mxc_uri: OwnedMxcUri,
        on_fetched: fn(AvatarUpdate),
    },
    /// Request to fetch media from the server.
    /// Upon completion of the async media request, the `on_fetched` function
    /// will be invoked with four arguments: the `destination`, the `media_request`,
    /// the result of the media fetch, and the `update_sender`.
    FetchMedia {
        media_request: MediaRequest,
        on_fetched: OnMediaFetchedFn,
        destination: Arc<Mutex<MediaCacheEntry>>,
        update_sender: Option<crossbeam_channel::Sender<TimelineUpdate>>,
    },
    /// Request to send a message to the given room.
    SendMessage {
        room_id: OwnedRoomId,
        message: RoomMessageEventContent,
        replied_to: Option<RepliedToInfo>,
    },
    /// Sends a notice to the given room that the current user is or is not typing.
    ///
    /// This request does not return a response or notify the UI thread, and
    /// furthermore, there is no need to send a follow-up request to stop typing
    /// (though you certainly can do so).
    SendTypingNotice {
        room_id: OwnedRoomId,
        typing: bool,
    },
    /// Spawn an async task to login to the given Matrix homeserver using the given SSO identity provider ID.
    ///
    /// While an SSO request is in flight, the login screen will temporarily prevent the user
    /// from submitting another redundant request, until this request has succeeded or failed.
    SpawnSSOServer{
        brand: String,
        homeserver_url: String,
        identity_provider_id: String,
    },
    /// Subscribe to typing notices for the given room.
    ///
    /// This request does not return a response or notify the UI thread.
    SubscribeToTypingNotices {
        room_id: OwnedRoomId,
        /// Whether to subscribe or unsubscribe from typing notices for this room.
        subscribe: bool,
    },
    /// Sends a read receipt for the given event in the given room.
    ReadReceipt{
        room_id: OwnedRoomId,
        event_id: OwnedEventId,
    },
    /// Sends a fully-read receipt for the given event in the given room.
    FullyReadReceipt{
        room_id: OwnedRoomId,
        event_id: OwnedEventId,
    },
    /// Sends a request checking if the currently logged-in user can send a message to the given room.
    ///
    /// The response is delivered back to the main UI thread via a `TimelineUpdate::CanUserSendMessage`.
    CheckCanUserSendMessage{
        room_id: OwnedRoomId,
    }
}

/// Submits a request to the worker thread to be executed asynchronously.
pub fn submit_async_request(req: MatrixRequest) {
    REQUEST_SENDER.get()
        .unwrap() // this is initialized
        .send(req)
        .expect("BUG: async worker task receiver has died!");
}

/// Details of a login request that get submitted within [`MatrixRequest::Login`].
pub enum LoginRequest{
    LoginByPassword(LoginByPassword),
    LoginBySSOSuccess(Client, ClientSessionPersisted),
    LoginByCli,
    HomeserverLoginTypesQuery(String),

}
/// Information needed to log in to a Matrix homeserver.
pub struct LoginByPassword {
    pub user_id: String,
    pub password: String,
    pub homeserver: Option<String>,
}


/// The entry point for an async worker thread that can run async tasks.
///
/// All this thread does is wait for [`MatrixRequests`] from the main UI-driven non-async thread(s)
/// and then executes them within an async runtime context.
async fn async_worker(
    mut request_receiver: UnboundedReceiver<MatrixRequest>,
    login_sender: Sender<LoginRequest>,
) -> Result<()> {
    log!("Started async_worker task.");

    while let Some(request) = request_receiver.recv().await {
        match request {
            MatrixRequest::Login(login_request) => {
                if let Err(e) = login_sender.send(login_request).await {
                    error!("Error sending login request to login_sender: {e:?}");
                    Cx::post_action(LoginAction::LoginFailure(String::from(
                        "BUG: failed to send login request to async worker thread."
                    )));
                }
            }
            MatrixRequest::PaginateRoomTimeline { room_id, num_events, direction } => {
                let (timeline, sender) = {
                    let mut all_room_info = ALL_ROOM_INFO.lock().unwrap();
                    let Some(room_info) = all_room_info.get_mut(&room_id) else {
                        log!("Skipping pagination request for not-yet-known room {room_id}");
                        continue;
                    };

                    let timeline_ref = room_info.timeline.clone();
                    let sender = room_info.timeline_update_sender.clone();
                    (timeline_ref, sender)
                };

                // Spawn a new async task that will make the actual pagination request.
                let _paginate_task = Handle::current().spawn(async move {
                    log!("Starting {direction} pagination request for room {room_id}...");
                    sender.send(TimelineUpdate::PaginationRunning(direction)).unwrap();
                    SignalToUI::set_ui_signal();

                    let res = if direction == PaginationDirection::Forwards {
                        timeline.focused_paginate_forwards(num_events).await
                    } else {
                        timeline.paginate_backwards(num_events).await
                    };

                    match res {
                        Ok(fully_paginated) => {
                            log!("Completed {direction} pagination request for room {room_id}, hit {} of timeline? {}",
                                if direction == PaginationDirection::Forwards { "end" } else { "start" },
                                if fully_paginated { "yes" } else { "no" },
                            );
                            sender.send(TimelineUpdate::PaginationIdle {
                                fully_paginated,
                                direction,
                            }).unwrap();
                            SignalToUI::set_ui_signal();
                        }
                        Err(error) => {
                            error!("Error sending {direction} pagination request for room {room_id}: {error:?}");
                            sender.send(TimelineUpdate::PaginationError {
                                error,
                                direction,
                            }).unwrap();
                            SignalToUI::set_ui_signal();
                        }
                    }
                });
            }

            MatrixRequest::FetchDetailsForEvent { room_id, event_id } => {
                let (timeline, sender) = {
                    let mut all_room_info = ALL_ROOM_INFO.lock().unwrap();
                    let Some(room_info) = all_room_info.get_mut(&room_id) else {
                        log!("BUG: room info not found for fetch details for event request {room_id}");
                        continue;
                    };

                    (room_info.timeline.clone(), room_info.timeline_update_sender.clone())
                };

                // Spawn a new async task that will make the actual fetch request.
                let _fetch_task = Handle::current().spawn(async move {
                    // log!("Sending request to fetch details for event {event_id} in room {room_id}...");
                    let result = timeline.fetch_details_for_event(&event_id).await;
                    match result {
                        Ok(_) => {
                            // log!("Successfully fetched details for event {event_id} in room {room_id}.");
                        }
                        Err(ref e) => error!("Error fetching details for event {event_id} in room {room_id}: {e:?}"),
                    }
                    sender.send(TimelineUpdate::EventDetailsFetched {
                        event_id,
                        result,
                    }).unwrap();
                    SignalToUI::set_ui_signal();
                });
            }

            MatrixRequest::FetchRoomMembers { room_id } => {
                let (timeline, sender) = {
                    let all_room_info = ALL_ROOM_INFO.lock().unwrap();
                    let Some(room_info) = all_room_info.get(&room_id) else {
                        log!("BUG: room info not found for fetch members request {room_id}");
                        continue;
                    };

                    (room_info.timeline.clone(), room_info.timeline_update_sender.clone())
                };

                // Spawn a new async task that will make the actual fetch request.
                let _fetch_task = Handle::current().spawn(async move {
                    log!("Sending fetch room members request for room {room_id}...");
                    timeline.fetch_members().await;
                    log!("Completed fetch room members request for room {room_id}.");
                    sender.send(TimelineUpdate::RoomMembersFetched).unwrap();
                    SignalToUI::set_ui_signal();
                });
            }

            MatrixRequest::GetUserProfile { user_id, room_id, local_only } => {
                let Some(client) = CLIENT.get() else { continue };
                let _fetch_task = Handle::current().spawn(async move {
                    log!("Sending get user profile request: user: {user_id}, \
                        room: {room_id:?}, local_only: {local_only}...",
                    );

                    let mut update = None;

                    if let Some(room_id) = room_id.as_ref() {
                        if let Some(room) = client.get_room(room_id) {
                            let member = if local_only {
                                room.get_member_no_sync(&user_id).await
                            } else {
                                room.get_member(&user_id).await
                            };
                            if let Ok(Some(room_member)) = member {
                                update = Some(UserProfileUpdate::Full {
                                    new_profile: UserProfile {
                                        username: room_member.display_name().map(|u| u.to_owned()),
                                        user_id: user_id.clone(),
                                        avatar_state: AvatarState::Known(room_member.avatar_url().map(|u| u.to_owned())),
                                    },
                                    room_id: room_id.to_owned(),
                                    room_member,
                                });
                            } else {
                                log!("User profile request: user {user_id} was not a member of room {room_id}");
                            }
                        } else {
                            log!("User profile request: client could not get room with ID {room_id}");
                        }
                    }

                    if update.is_none() && !local_only {
                        if let Ok(response) = client.account().fetch_user_profile_of(&user_id).await {
                            update = Some(UserProfileUpdate::UserProfileOnly(
                                UserProfile {
                                    username: response.displayname,
                                    user_id: user_id.clone(),
                                    avatar_state: AvatarState::Known(response.avatar_url),
                                }
                            ));
                        } else {
                            log!("User profile request: client could not get user with ID {user_id}");
                        }
                    }

                    if let Some(upd) = update {
                        log!("Successfully completed get user profile request: user: {user_id}, room: {room_id:?}, local_only: {local_only}.");
                        enqueue_user_profile_update(upd);
                    } else {
                        log!("Failed to get user profile: user: {user_id}, room: {room_id:?}, local_only: {local_only}.");
                    }
                });
            }

            MatrixRequest::IgnoreUser { ignore, room_member, room_id } => {
                let Some(client) = CLIENT.get() else { continue };
                let _ignore_task = Handle::current().spawn(async move {
                    let user_id = room_member.user_id();
                    log!("Sending request to {}ignore user: {user_id}...", if ignore { "" } else { "un" });
                    let ignore_result = if ignore {
                        room_member.ignore().await
                    } else {
                        room_member.unignore().await
                    };

                    log!("{} user {user_id} {}",
                        if ignore { "Ignoring" } else { "Unignoring" },
                        if ignore_result.is_ok() { "succeeded." } else { "failed." },
                    );

                    if ignore_result.is_err() {
                        return;
                    }

                    // We need to re-acquire the `RoomMember` object now that its state
                    // has changed, i.e., the user has been (un)ignored.
                    // We then need to send an update to replace the cached `RoomMember`
                    // with the now-stale ignored state.
                    if let Some(room) = client.get_room(&room_id) {
                        if let Ok(Some(new_room_member)) = room.get_member(user_id).await {
                            log!("Enqueueing user profile update for user {user_id}, who went from {}ignored to {}ignored.",
                                if room_member.is_ignored() { "" } else { "un" },
                                if new_room_member.is_ignored() { "" } else { "un" },
                            );
                            enqueue_user_profile_update(UserProfileUpdate::RoomMemberOnly {
                                room_id: room_id.clone(),
                                room_member: new_room_member,
                            });
                        }
                    }

                    // After successfully (un)ignoring a user, all timelines are fully cleared by the Matrix SDK.
                    // Therefore, we need to re-fetch all timelines for all rooms,
                    // and currently the only way to actually accomplish this is via pagination.
                    // See: <https://github.com/matrix-org/matrix-rust-sdk/issues/1703#issuecomment-2250297923>
                    //
                    // Note that here we only proactively re-paginate the *current* room
                    // (the one being viewed by the user when this ignore request was issued),
                    // and all other rooms will be re-paginated in `handle_ignore_user_list_subscriber()`.`
                    submit_async_request(MatrixRequest::PaginateRoomTimeline {
                        room_id,
                        num_events: 50,
                        direction: PaginationDirection::Backwards,
                    });
                });
            }

            MatrixRequest::SendTypingNotice { room_id, typing } => {
                let Some(room) = CLIENT.get().and_then(|c| c.get_room(&room_id)) else {
                    error!("BUG: client/room not found for typing notice request {room_id}");
                    continue;
                };
                let _typing_task = Handle::current().spawn(async move {
                    if let Err(e) = room.typing_notice(typing).await {
                        error!("Failed to send typing notice to room {room_id}: {e:?}");
                    }
                });
            }

            MatrixRequest::SubscribeToTypingNotices { room_id, subscribe } => {
                let (room, timeline_update_sender, mut typing_notice_receiver) = {
                    let mut all_room_info = ALL_ROOM_INFO.lock().unwrap();
                    let Some(room_info) = all_room_info.get_mut(&room_id) else {
                        log!("BUG: room info not found for subscribe to typing notices request, room {room_id}");
                        continue;
                    };
                    let (room, recv) = if subscribe {
                        if room_info.typing_notice_subscriber.is_some() {
                            warning!("Note: room {room_id} is already subscribed to typing notices.");
                            continue;
                        } else {
                            let Some(room) = CLIENT.get().and_then(|c| c.get_room(&room_id)) else {
                                error!("BUG: client/room not found when subscribing to typing notices request, room: {room_id}");
                                continue;
                            };
                            let (drop_guard, recv) = room.subscribe_to_typing_notifications();
                            room_info.typing_notice_subscriber = Some(drop_guard);
                            (room, recv)
                        }
                    } else {
                        room_info.typing_notice_subscriber.take();
                        continue;
                    };
                    // Here: we don't have an existing subscriber running, so we fall through and start one.
                    (room, room_info.timeline_update_sender.clone(), recv)
                };

                let _typing_notices_task = Handle::current().spawn(async move {
                    while let Ok(user_ids) = typing_notice_receiver.recv().await {
                        // log!("Received typing notifications for room {room_id}: {user_ids:?}");
                        let mut users = Vec::with_capacity(user_ids.len());
                        for user_id in user_ids {
                            users.push(
                                room.get_member_no_sync(&user_id)
                                    .await
                                    .ok()
                                    .flatten()
                                    .and_then(|m| m.display_name().map(|d| d.to_owned()))
                                    .unwrap_or_else(|| user_id.to_string())
                            );
                        }
                        if let Err(e) = timeline_update_sender.send(TimelineUpdate::TypingUsers { users }) {
                            error!("Error: timeline update sender couldn't send the list of typing users: {e:?}");
                        }
                        SignalToUI::set_ui_signal();
                    }
                    // log!("Note: typing notifications recv loop has ended for room {}", room_id);
                });
            }
            MatrixRequest::SpawnSSOServer { brand, homeserver_url, identity_provider_id} => {
                spawn_sso_server(brand, homeserver_url, identity_provider_id, login_sender.clone()).await;
            }
            MatrixRequest::ResolveRoomAlias(room_alias) => {
                let Some(client) = CLIENT.get() else { continue };
                let _resolve_task = Handle::current().spawn(async move {
                    log!("Sending resolve room alias request for {room_alias}...");
                    let res = client.resolve_room_alias(&room_alias).await;
                    log!("Resolved room alias {room_alias} to: {res:?}");
                    todo!("Send the resolved room alias back to the UI thread somehow.");
                });
            }

            MatrixRequest::FetchAvatar { mxc_uri, on_fetched } => {
                let Some(client) = CLIENT.get() else { continue };
                let _fetch_task = Handle::current().spawn(async move {
                    // log!("Sending fetch avatar request for {mxc_uri:?}...");
                    let media_request = MediaRequest {
                        source: MediaSource::Plain(mxc_uri.clone()),
                        format: MEDIA_THUMBNAIL_FORMAT.into(),
                    };
                    let res = client.media().get_media_content(&media_request, true).await;
                    // log!("Fetched avatar for {mxc_uri:?}, succeeded? {}", res.is_ok());
                    on_fetched(AvatarUpdate { mxc_uri, avatar_data: res.map(|v| v.into()) });
                });
            }

            MatrixRequest::FetchMedia { media_request, on_fetched, destination, update_sender } => {
                let Some(client) = CLIENT.get() else { continue };
                let media = client.media();

                let _fetch_task = Handle::current().spawn(async move {
                    // log!("Sending fetch media request for {media_request:?}...");
                    let res = media.get_media_content(&media_request, true).await;
                    on_fetched(&destination, media_request, res, update_sender);
                });
            }

            MatrixRequest::SendMessage { room_id, message, replied_to } => {
                let timeline = {
                    let all_room_info = ALL_ROOM_INFO.lock().unwrap();
                    let Some(room_info) = all_room_info.get(&room_id) else {
                        log!("BUG: room info not found for send message request {room_id}");
                        continue;
                    };
                    room_info.timeline.clone()
                };

                // Spawn a new async task that will send the actual message.
                let _send_message_task = Handle::current().spawn(async move {
                    log!("Sending message to room {room_id}: {message:?}...");
                    if let Some(replied_to_info) = replied_to {
                        match timeline.send_reply(message.into(), replied_to_info, ForwardThread::Yes).await {
                            Ok(_send_handle) => log!("Sent reply message to room {room_id}."),
                            Err(_e) => error!("Failed to send reply message to room {room_id}: {_e:?}"),
                        }
                    } else {
                        match timeline.send(message.into()).await {
                            Ok(_send_handle) => log!("Sent message to room {room_id}."),
                            Err(_e) => error!("Failed to send message to room {room_id}: {_e:?}"),
                        }
                    }
                    SignalToUI::set_ui_signal();
                });
            }

            MatrixRequest::ReadReceipt { room_id, event_id }=>{
                let timeline = {
                    let all_room_info = ALL_ROOM_INFO.lock().unwrap();
                    let Some(room_info) = all_room_info.get(&room_id) else {
                        log!("BUG: room info not found when sending read receipt, room {room_id}, {event_id}");
                        continue;
                    };
                    room_info.timeline.clone()
                };
                let _send_rr_task = Handle::current().spawn(async move {
                    match timeline.send_single_receipt(ReceiptType::Read, ReceiptThread::Unthreaded, event_id.clone()).await {
                        Ok(sent) => log!("{} read receipt to room {room_id} for event {event_id}", if sent { "Sent" } else { "Already sent" }),
                        Err(_e) => error!("Failed to send read receipt to room {room_id} for event {event_id}; error: {_e:?}"),
                    }
                });
            },

            MatrixRequest::FullyReadReceipt { room_id, event_id }=>{
                let timeline = {
                    let all_room_info = ALL_ROOM_INFO.lock().unwrap();
                    let Some(room_info) = all_room_info.get(&room_id) else {
                        log!("BUG: room info not found when sending fully read receipt, room {room_id}, {event_id}");
                        continue;
                    };
                    room_info.timeline.clone()
                };
                let _send_frr_task = Handle::current().spawn(async move {
                    let receipt = Receipts::new().fully_read_marker(event_id.clone());
                    match timeline.send_multiple_receipts(receipt).await {
                        Ok(()) => log!("Sent fully read receipt to room {room_id}, event {event_id}"),
                        Err(_e) => error!("Failed to send fully read receipt to room {room_id}, event {event_id}; error: {_e:?}"),
                    }
                });
            },

            MatrixRequest::CheckCanUserSendMessage { room_id } => {
                let (timeline, sender) = {
                    let all_room_info = ALL_ROOM_INFO.lock().unwrap();
                    let Some(room_info) = all_room_info.get(&room_id) else {
                        log!("BUG: room info not found for fetch members request {room_id}");
                        continue;
                    };

                    (room_info.timeline.clone(), room_info.timeline_update_sender.clone())
                };

                let Some(user_id) = current_user_id() else { continue };

                let _check_can_user_send_message_task = Handle::current().spawn(async move {
                    let room = timeline.room();

                    let can_user_send_message = room.can_user_send_message(
                        &user_id,
                        matrix_sdk::ruma::events::MessageLikeEventType::Message
                    )
                    .await
                    .unwrap_or(false);

                    if let Err(e) = sender.send(TimelineUpdate::CanUserSendMessage(can_user_send_message)) {
                        error!("Failed to send the result of if user can send message: {e}")
                    }
                });
            }
        }
    }

    error!("async_worker task ended unexpectedly");
    bail!("async_worker task ended unexpectedly")
}


/// The single global Tokio runtime that is used by all async tasks.
static TOKIO_RUNTIME: OnceLock<tokio::runtime::Runtime> = OnceLock::new();

/// The sender used by [`submit_async_request`] to send requests to the async worker thread.
/// Currently there is only one, but it can be cloned if we need more concurrent senders.
static REQUEST_SENDER: OnceLock<UnboundedSender<MatrixRequest>> = OnceLock::new();


pub fn start_matrix_tokio() -> Result<()> {
    // Create a Tokio runtime, and save it in a static variable to ensure it isn't dropped.
    let rt = TOKIO_RUNTIME.get_or_init(|| tokio::runtime::Runtime::new().unwrap());

    // Create a channel to be used between UI thread(s) and the async worker thread.
    let (sender, receiver) = tokio::sync::mpsc::unbounded_channel::<MatrixRequest>();
    REQUEST_SENDER.set(sender).expect("BUG: REQUEST_SENDER already set!");

    let (login_sender, login_receiver) = tokio::sync::mpsc::channel(1);
    // Start a high-level async task that will start and monitor all other tasks.
    let _monitor = rt.spawn(async move {
        // Spawn the actual async worker thread.
        let mut worker_join_handle = rt.spawn(async_worker(receiver, login_sender));

        // Start the main loop that drives the Matrix client SDK.
        let mut main_loop_join_handle = rt.spawn(async_main_loop(login_receiver));

        #[allow(clippy::never_loop)] // unsure if needed, just following tokio's examples.
        loop {
            tokio::select! {
                result = &mut main_loop_join_handle => {
                    match result {
                        Ok(Ok(())) => {
                            error!("BUG: main async loop task ended unexpectedly!");
                        }
                        Ok(Err(e)) => {
                            error!("Error: main async loop task ended:\n\t{e:?}");
                            rooms_list::enqueue_rooms_list_update(RoomsListUpdate::Status {
                                status: e.to_string(),
                            });
                        },
                        Err(e) => {
                            error!("BUG: failed to join main async loop task: {e:?}");
                        }
                    }
                    break;
                }
                result = &mut worker_join_handle => {
                    match result {
                        Ok(Ok(())) => {
                            error!("BUG: async worker task ended unexpectedly!");
                        }
                        Ok(Err(e)) => {
                            error!("Error: async worker task ended:\n\t{e:?}");
                            rooms_list::enqueue_rooms_list_update(RoomsListUpdate::Status {
                                status: e.to_string(),
                            });
                        },
                        Err(e) => {
                            error!("BUG: failed to join async worker task: {e:?}");
                        }
                    }
                    break;
                }
            }
        }
    });

    Ok(())
}


/// A tokio::watch channel sender for sending requests from the RoomScreen UI widget
/// to the corresponding background async task for that room (its `timeline_subscriber_handler`).
pub type TimelineRequestSender = watch::Sender<Vec<BackwardsPaginateUntilEventRequest>>;


/// Info about a room that our client currently knows about.
struct RoomInfo {
    #[allow(unused)]
    room_id: OwnedRoomId,
    /// A reference to this room's timeline of events.
    timeline: Arc<Timeline>,
    /// An instance of the clone-able sender that can be used to send updates to this room's timeline.
    timeline_update_sender: crossbeam_channel::Sender<TimelineUpdate>,
    /// A tuple of two separate channel endpoints that can only be taken *once* by the main UI thread.
    ///
    /// 1. The single receiver that can receive updates to this room's timeline.
    ///    * When a new room is joined, an unbounded crossbeam channel will be created
    ///      and its sender given to a background task (the `timeline_subscriber_handler()`)
    ///      that enqueues timeline updates as it receives timeline vector diffs from the server.
    ///    * The UI thread can take ownership of this update receiver in order to receive updates
    ///      to this room's timeline, but only one receiver can exist at a time.
    /// 2. The sender that can send requests to the background timeline subscriber handler,
    ///    e.g., to watch for a specific event to be prepended to the timeline (via back pagination).
    timeline_singleton_endpoints: Option<(
        crossbeam_channel::Receiver<TimelineUpdate>,
        TimelineRequestSender,
    )>,
    /// The async task that listens for timeline updates for this room and sends them to the UI thread.
    timeline_subscriber_handler_task: JoinHandle<()>,
    /// A drop guard for the event handler that represents a subscription to typing notices for this room.
    typing_notice_subscriber: Option<EventHandlerDropGuard>,
    /// The ID of the old tombstoned room that this room has replaced, if any.
    replaces_tombstoned_room: Option<OwnedRoomId>,
}
impl Drop for RoomInfo {
    fn drop(&mut self) {
        log!("Dropping RoomInfo for room {}", self.room_id);
        self.timeline_subscriber_handler_task.abort();
        drop(self.typing_notice_subscriber.take());
        if let Some(replaces_tombstoned_room) = self.replaces_tombstoned_room.take() {
            TOMBSTONED_ROOMS.lock().unwrap().insert(
                self.room_id.clone(),
                replaces_tombstoned_room,
            );
        }
    }
}

/// Information about all of the rooms we currently know about.
static ALL_ROOM_INFO: Mutex<BTreeMap<OwnedRoomId, RoomInfo>> = Mutex::new(BTreeMap::new());

/// Information about all of the rooms that have been tombstoned.
///
/// The map key is the **NEW** replacement room ID, and the value is the **OLD** tombstoned room ID.
/// This allows us to quickly query if a newly-encountered room is a replacement for an old tombstoned room.
static TOMBSTONED_ROOMS: Mutex<BTreeMap<OwnedRoomId, OwnedRoomId>> = Mutex::new(BTreeMap::new());

/// The logged-in Matrix client, which can be freely and cheaply cloned.
static CLIENT: OnceLock<Client> = OnceLock::new();

pub fn get_client() -> Option<Client> {
    CLIENT.get().cloned()
}

/// Returns the user ID of the currently logged-in user, if any.
pub fn current_user_id() -> Option<OwnedUserId> {
    CLIENT.get().and_then(|c|
        c.session_meta().map(|m| m.user_id.clone())
    )
}

/// The singleton sync service.
static SYNC_SERVICE: OnceLock<SyncService> = OnceLock::new();

pub fn get_sync_service() -> Option<&'static SyncService> {
    SYNC_SERVICE.get()
}


/// The list of users that the current user has chosen to ignore.
/// Ideally we shouldn't have to maintain this list ourselves,
/// but the Matrix SDK doesn't currently properly maintain the list of ignored users.
static IGNORED_USERS: Mutex<BTreeSet<OwnedUserId>> = Mutex::new(BTreeSet::new());

/// Returns a deep clone of the current list of ignored users.
pub fn get_ignored_users() -> BTreeSet<OwnedUserId> {
    IGNORED_USERS.lock().unwrap().clone()
}

/// Returns whether the given user ID is currently being ignored.
pub fn is_user_ignored(user_id: &UserId) -> bool {
    IGNORED_USERS.lock().unwrap().contains(user_id)
}


/// Returns three channel endpoints related to the timeline for the given room.
///
/// 1. A timeline update sender.
/// 2. The timeline update receiver, which is a singleton, and can only be taken once.
/// 3. A `tokio::watch` sender that can be used to send requests to the timeline subscriber handler.
///
/// This will only succeed once per room, as only a single channel receiver can exist.
pub fn take_timeline_endpoints(
    room_id: &OwnedRoomId,
) -> Option<(
        crossbeam_channel::Sender<TimelineUpdate>,
        crossbeam_channel::Receiver<TimelineUpdate>,
        TimelineRequestSender,
    )>
{
    ALL_ROOM_INFO.lock().unwrap()
        .get_mut(room_id)
        .and_then(|ri| ri.timeline_singleton_endpoints.take()
            .map(|(receiver, request_sender)| {
                (ri.timeline_update_sender.clone(), receiver, request_sender)
            })
        )
}


const DEFAULT_HOMESERVER: &str = "matrix.org";

fn username_to_full_user_id(
    username: &str,
    homeserver: Option<&str>,
) -> Option<OwnedUserId> {
    username
        .try_into()
        .ok()
        .or_else(|| {
            let homeserver_url = homeserver.unwrap_or(DEFAULT_HOMESERVER);
            let user_id_str = if username.starts_with("@") {
                format!("{}:{}", username, homeserver_url)
            } else {
                format!("@{}:{}", username, homeserver_url)
            };
            user_id_str.as_str().try_into().ok()
        })
}

async fn async_main_loop(
    mut login_receiver: Receiver<LoginRequest>,
) -> Result<()> {
    tracing_subscriber::fmt::init();

    let most_recent_user_id = persistent_state::most_recent_user_id();
    log!("Most recent user ID: {most_recent_user_id:?}");
    let cli_parse_result = Cli::try_parse();
    let cli_has_valid_username_password = cli_parse_result.as_ref()
        .is_ok_and(|cli| !cli.username.is_empty() && !cli.password.is_empty());
    log!("CLI parsing succeeded? {}. CLI has valid UN+PW? {}",
        cli_parse_result.as_ref().is_ok(),
        cli_has_valid_username_password,
    );
    let wait_for_login = !cli_has_valid_username_password && (
        most_recent_user_id.is_none()
            || std::env::args().any(|arg| arg == "--login-screen" || arg == "--force-login")
    );
    log!("Waiting for login? {}", wait_for_login);

    let new_login_opt = if !wait_for_login {
        let specified_username = cli_parse_result.as_ref().ok().and_then(|cli|
            username_to_full_user_id(
                &cli.username,
                cli.homeserver.as_deref(),
            )
        );
        log!("Trying to restore session for user: {:?}",
            specified_username.as_ref().or(most_recent_user_id.as_ref())
        );
        if let Ok(session) = persistent_state::restore_session(specified_username).await {
            Some(session)
        } else {
            let status_err = "Failed to restore previous user session. Please login again.";
            log!("{status_err}");
            Cx::post_action(LoginAction::Status(status_err.to_string()));

            if let Ok(cli) = &cli_parse_result {
                let status_str = format!("Attempting auto-login from CLI arguments as user '{}'...", cli.username);
                log!("{status_str}");
                Cx::post_action(LoginAction::Status(status_str));
                let mut login_types: Vec<LoginType> = Vec::new();
                let homeserver_url = cli.homeserver.as_deref().unwrap_or(DEFAULT_HOMESERVER);
                if let Err(e) = populate_login_types(homeserver_url, &mut login_types).await {
                    error!("Populating Login types failed: {e:?}");
                    Cx::post_action(LoginAction::LoginFailure(format!("Populating Login types failed {homeserver_url} {e:?}")));
                }
                match login(cli, LoginRequest::LoginByCli, &login_types).await {
                    Ok(new_login) => Some(new_login),
                    Err(e) => {
                        error!("CLI-based login failed: {e:?}");
                        Cx::post_action(LoginAction::LoginFailure(format!("Login failed: {e:?}")));
                        enqueue_rooms_list_update(RoomsListUpdate::Status {
                            status: format!("Login failed: {e:?}"),
                        });
                        None
                    }
                }
            } else {
                None
            }
        }
    } else {
        None
    };
    let cli: Cli = cli_parse_result.unwrap_or(Cli::default());
    let (client, _sync_token) = match new_login_opt {
        Some(new_login) => new_login,
        None => {
            let homeserver_url = cli.homeserver.as_deref().unwrap_or(DEFAULT_HOMESERVER);
            let mut login_types = Vec::new();
            // Display the available Identity providers by fetching the login types
            if let Err(e) = populate_login_types(homeserver_url, &mut login_types).await {
                error!("Populating Login types failed for {homeserver_url}: {e:?}");
                Cx::post_action(LoginAction::LoginFailure(format!("Populating Login types failed for {homeserver_url} {e:?}")));
            }
            loop {
                log!("Waiting for login request...");
                match login_receiver.recv().await {
                    Some(login_request) => {
                        if let LoginRequest::HomeserverLoginTypesQuery(homeserver_url) = login_request {
                            if let Err(e) = populate_login_types(&homeserver_url, &mut login_types).await {
                                error!("Populating Login types failed: {e:?}");
                                Cx::post_action(LoginAction::LoginFailure(format!("Populating Login types failed {homeserver_url} {e:?}")));
                            }
                            continue
                        }
                        match login(&cli, login_request, &login_types).await {
                            Ok((client, sync_token)) => {
                                break (client, sync_token);
                            }
                            Err(e) => {
                                error!("Login failed: {e:?}");
                                Cx::post_action(LoginAction::LoginFailure(format!("Login failed: {e:?}")));
                                enqueue_rooms_list_update(RoomsListUpdate::Status {
                                    status: format!("Login failed: {e:?}"),
                                });
                            }
                        }
                    },
                    None => {
                        error!("BUG: login_receiver hung up unexpectedly");
                        return Err(anyhow::anyhow!("BUG: login_receiver hung up unexpectedly"));
                    }
                }
            }
        }
    };

    Cx::post_action(LoginAction::LoginSuccess);

    enqueue_rooms_list_update(RoomsListUpdate::Status {
        status: format!("Logged in as {}. Loading rooms...", client.user_id().unwrap()),
    });

    CLIENT.set(client.clone()).expect("BUG: CLIENT already set!");

    add_verification_event_handlers_and_sync_client(client.clone());

    // Listen for updates to the ignored user list.
    handle_ignore_user_list_subscriber(client.clone());

    let sync_service = SyncService::builder(client.clone())
        .build()
        .await?;
    handle_sync_service_state_subscriber(sync_service.state());
    sync_service.start().await;
    let room_list_service = sync_service.room_list_service();
    SYNC_SERVICE.set(sync_service).unwrap_or_else(|_| panic!("BUG: SYNC_SERVICE already set!"));

    let all_rooms_list = room_list_service.all_rooms().await?;
    handle_room_list_service_loading_state(all_rooms_list.loading_state());

    let (room_diff_stream, room_list_dynamic_entries_controller) =
        // TODO: paginate room list to avoid loading all rooms at once
        all_rooms_list.entries_with_dynamic_adapters(usize::MAX);

    room_list_dynamic_entries_controller.set_filter(
        Box::new(|_room| true),
    );

    const LOG_ROOM_LIST_DIFFS: bool = false;

    let mut all_known_rooms = Vector::new();
    pin_mut!(room_diff_stream);
    while let Some(batch) = room_diff_stream.next().await {
        let mut peekable_diffs = batch.into_iter().peekable();
        while let Some(diff) = peekable_diffs.next() {
            match diff {
                VectorDiff::Append { values: new_rooms } => {
                    let _num_new_rooms = new_rooms.len();
                    if LOG_ROOM_LIST_DIFFS { log!("room_list: diff Append {_num_new_rooms}"); }
                    for new_room in &new_rooms {
                        add_new_room(new_room).await?;
                    }
                    all_known_rooms.append(new_rooms);
                }
                VectorDiff::Clear => {
                    if LOG_ROOM_LIST_DIFFS { log!("room_list: diff Clear"); }
                    all_known_rooms.clear();
                    ALL_ROOM_INFO.lock().unwrap().clear();
                    enqueue_rooms_list_update(RoomsListUpdate::ClearRooms);
                }
                VectorDiff::PushFront { value: new_room } => {
                    if LOG_ROOM_LIST_DIFFS { log!("room_list: diff PushFront"); }
                    add_new_room(&new_room).await?;
                    all_known_rooms.push_front(new_room);
                }
                VectorDiff::PushBack { value: new_room } => {
                    if LOG_ROOM_LIST_DIFFS { log!("room_list: diff PushBack"); }
                    add_new_room(&new_room).await?;
                    all_known_rooms.push_back(new_room);
                }
                VectorDiff::PopFront => {
                    if LOG_ROOM_LIST_DIFFS { log!("room_list: diff PopFront"); }
                    if let Some(room) = all_known_rooms.pop_front() {
                        if LOG_ROOM_LIST_DIFFS { log!("PopFront: removing {}", room.room_id()); }
                        remove_room(&room);
                    }
                }
                VectorDiff::PopBack => {
                    if LOG_ROOM_LIST_DIFFS { log!("room_list: diff PopBack"); }
                    if let Some(room) = all_known_rooms.pop_back() {
                        if LOG_ROOM_LIST_DIFFS { log!("PopBack: removing {}", room.room_id()); }
                        remove_room(&room);
                    }
                }
                VectorDiff::Insert { index, value: new_room } => {
                    if LOG_ROOM_LIST_DIFFS { log!("room_list: diff Insert at {index}"); }
                    add_new_room(&new_room).await?;
                    all_known_rooms.insert(index, new_room);
                }
                VectorDiff::Set { index, value: changed_room } => {
                    if LOG_ROOM_LIST_DIFFS { log!("room_list: diff Set at {index}"); }
                    let old_room = all_known_rooms.get(index).expect("BUG: Set index out of bounds");
                    update_room(old_room, &changed_room).await?;
                    all_known_rooms.set(index, changed_room);
                }
                VectorDiff::Remove { index: remove_index } => {
                    if LOG_ROOM_LIST_DIFFS { log!("room_list: diff Remove at {remove_index}"); }
                    if remove_index < all_known_rooms.len() {
                        let room = all_known_rooms.remove(remove_index);
                        // Try to optimize a common operation, in which a `Remove` diff
                        // is immediately followed by an `Insert` diff for the same room,
                        // which happens frequently in order to "sort" the room list
                        // by changing its positional order.
                        // We treat this as a simple `Set` operation (`update_room()`),
                        // which is way more efficient.
                        let mut next_diff_was_handled = false;
                        if let Some(VectorDiff::Insert { index: insert_index, value: new_room }) = peekable_diffs.peek() {
                            if room.room_id() == new_room.room_id() {
                                if LOG_ROOM_LIST_DIFFS {
                                    log!("Optimizing Remove({remove_index}) + Insert({insert_index}) into Set (update) for room {}", room.room_id());
                                }
                                update_room(&room, new_room).await?;
                                all_known_rooms.insert(*insert_index, new_room.clone());
                                next_diff_was_handled = true;
                            }
                        }
                        if next_diff_was_handled {
                            peekable_diffs.next(); // consume the next diff
                        } else {
                            warning!("UNTESTED SCENARIO: room_list: diff Remove({remove_index}) was NOT followed by an Insert. Removed room: {}", room.room_id());
                            remove_room(&room);
                        }
                    } else {
                        error!("BUG: room_list: diff Remove index {remove_index} out of bounds, len {}", all_known_rooms.len());
                    }
                }
                VectorDiff::Truncate { length } => {
                    if LOG_ROOM_LIST_DIFFS { log!("room_list: diff Truncate to {length}"); }
                    // Iterate manually so we can know which rooms are being removed.
                    while all_known_rooms.len() > length {
                        if let Some(room) = all_known_rooms.pop_back() {
                            remove_room(&room);
                        }
                    }
                    all_known_rooms.truncate(length); // sanity check
                }
                VectorDiff::Reset { values: new_rooms } => {
                    // We implement this by clearing all rooms and then adding back the new values.
                    if LOG_ROOM_LIST_DIFFS { log!("room_list: diff Reset, old length {}, new length {}", all_known_rooms.len(), new_rooms.len()); }
                    // Iterate manually so we can know which rooms are being removed.
                    while let Some(room) = all_known_rooms.pop_back() {
                        remove_room(&room);
                    }
                    // ALL_ROOM_INFO should already be empty due to successive calls to `remove_room()`,
                    // so this is just a sanity check.
                    ALL_ROOM_INFO.lock().unwrap().clear();
                    enqueue_rooms_list_update(RoomsListUpdate::ClearRooms);
                    for room in &new_rooms {
                        add_new_room(room).await?;
                    }
                    all_known_rooms = new_rooms;
                }
            }
        }
    }

    bail!("room list service sync loop ended unexpectedly")
}


/// Invoked when the room list service has received an update that changes an existing room.
async fn update_room(
    old_room: &room_list_service::Room,
    new_room: &room_list_service::Room,
) -> Result<()> {
    let new_room_id = new_room.room_id().to_owned();
    let mut room_avatar_changed = false;
    if old_room.room_id() == new_room_id {
        if let Some(new_latest_event) = new_room.latest_event().await {
            if let Some(old_latest_event) = old_room.latest_event().await {
                if new_latest_event.timestamp() > old_latest_event.timestamp() {
                    log!("Updating latest event for room {}", new_room_id);
                    room_avatar_changed = update_latest_event(new_room_id.clone(), &new_latest_event);
                }
            }
        }

        if room_avatar_changed || (old_room.avatar_url() != new_room.avatar_url()) {
            log!("Updating avatar for room {}", new_room_id);
            spawn_fetch_room_avatar(new_room.inner_room().clone());
        }

        if let Ok(new_room_name) = new_room.compute_display_name().await {
            let new_room_name = new_room_name.to_string();
            if old_room.cached_display_name().as_ref() != Some(&new_room_name) {
                log!("Updating room name for room {} to {}", new_room_id, new_room_name);
                enqueue_rooms_list_update(RoomsListUpdate::UpdateRoomName {
                    room_id: new_room_id.clone(),
                    new_room_name,
                });
            }
        }

        if let Ok(new_tags) = new_room.tags().await {
            enqueue_rooms_list_update(RoomsListUpdate::Tags {
                room_id: new_room_id.clone(),
                new_tags,
            });
        }
        Ok(())
    }
    else {
        warning!("UNTESTED SCENARIO: update_room(): removing old room {}, replacing with new room {}",
            old_room.room_id(), new_room_id,
        );
        remove_room(old_room);
        add_new_room(new_room).await
    }
}


/// Invoked when the room list service has received an update to remove an existing room.
fn remove_room(room: &room_list_service::Room) {
    ALL_ROOM_INFO.lock().unwrap().remove(room.room_id());
    enqueue_rooms_list_update(
        RoomsListUpdate::RemoveRoom(room.room_id().to_owned())
    );
}


/// Invoked when the room list service has received an update with a brand new room.
async fn add_new_room(room: &room_list_service::Room) -> Result<()> {
    let room_id = room.room_id().to_owned();

    // NOTE: the call to `sync_up()` never returns, so I'm not sure how to force a room to fully sync.
    //       I suspect that's the problem -- we can't get the room's tombstone event content because
    //       the room isn't fully synced yet. But I don't know how to force it to fully sync.
    //
    // if !room.is_state_fully_synced() {
    //     log!("Room {room_id} is not fully synced yet; waiting for sync_up...");
    //     room.sync_up().await;
    //     log!("Room {room_id} is now fully synced? {}", room.is_state_fully_synced());
    // }


    // Do not add tombstoned rooms to the rooms list; they require special handling.
    if let Some(tombstoned_info) = room.tombstone() {
        log!("Room {room_id} has been tombstoned: {tombstoned_info:#?}");
        // Since we don't know the order in which we'll learn about new rooms,
        // we need to first check to see if the replacement for this tombstoned room
        // refers to an already-known room as its replacement.
        // If so, we can immediately update the replacement room's room info
        // to indicate that it replaces this tombstoned room.
        let replacement_room_id = tombstoned_info.replacement_room;
        if let Some(room_info) = ALL_ROOM_INFO.lock().unwrap().get_mut(&replacement_room_id) {
            room_info.replaces_tombstoned_room = Some(replacement_room_id.clone());
        }
        // But if we don't know about the replacement room yet, we need to save this tombstoned room
        // in a separate list so that the replacement room we will discover in the future
        // can know which old tombstoned room it replaces (see the bottom of this function).
        else {
            TOMBSTONED_ROOMS.lock().unwrap().insert(replacement_room_id, room_id.clone());
        }
        return Ok(());
    }

    let timeline = if let Some(tl_arc) = room.timeline() {
        tl_arc
    } else {
        let builder = room.default_room_timeline_builder().await?
            .track_read_marker_and_receipts();
        room.init_timeline_with_builder(builder).await?;
        room.timeline().ok_or_else(|| anyhow::anyhow!("BUG: room timeline not found for room {room_id}"))?
    };
    let latest_event = timeline.latest_event().await;
    let (timeline_update_sender, timeline_update_receiver) = crossbeam_channel::unbounded();

    let room_name = room.compute_display_name().await
        .map(|n| n.to_string())
        .ok();

    let (request_sender, request_receiver) = watch::channel(Vec::new());
    let timeline_subscriber_handler_task = Handle::current().spawn(timeline_subscriber_handler(
        room.inner_room().clone(),
        timeline.clone(),
        timeline_update_sender.clone(),
        request_receiver,
    ));

    let latest = latest_event.as_ref().map(
        |ev| get_latest_event_details(ev, &room_id)
    );

    rooms_list::enqueue_rooms_list_update(RoomsListUpdate::AddRoom(RoomsListEntry {
        room_id: room_id.clone(),
        latest,
        tags: room.tags().await.ok().flatten(),
        // start with a basic text avatar; the avatar image will be fetched asynchronously below.
        avatar: avatar_from_room_name(room_name.as_deref().unwrap_or_default()),
        room_name,
        has_been_paginated: false,
        is_selected: false,
    }));

    spawn_fetch_room_avatar(room.inner_room().clone());

    let tombstoned_room_replaced_by_this_room = TOMBSTONED_ROOMS.lock()
        .unwrap()
        .remove(&room_id);

    log!("Adding new room {room_id} to ALL_ROOM_INFO. Replaces tombstoned room: {tombstoned_room_replaced_by_this_room:?}");
    ALL_ROOM_INFO.lock().unwrap().insert(
        room_id.clone(),
        RoomInfo {
            room_id,
            timeline,
            timeline_singleton_endpoints: Some((timeline_update_receiver, request_sender)),
            timeline_update_sender,
            timeline_subscriber_handler_task,
            typing_notice_subscriber: None,
            replaces_tombstoned_room: tombstoned_room_replaced_by_this_room,
        },
    );
    Ok(())
}

#[allow(unused)]
async fn current_ignore_user_list(client: &Client) -> Option<BTreeSet<OwnedUserId>> {
    use matrix_sdk::ruma::events::ignored_user_list::IgnoredUserListEventContent;
    let ignored_users = client.account()
        .account_data::<IgnoredUserListEventContent>()
        .await
        .ok()??
        .deserialize()
        .ok()?
        .ignored_users
        .into_keys()
        .collect();

    Some(ignored_users)
}

fn handle_ignore_user_list_subscriber(client: Client) {
    let mut subscriber = client.subscribe_to_ignore_user_list_changes();
    log!("Initial ignored-user list is: {:?}", subscriber.get());
    Handle::current().spawn(async move {
        let mut first_update = true;
        while let Some(ignore_list) = subscriber.next().await {
            log!("Received an updated ignored-user list: {ignore_list:?}");
            let ignored_users_new = ignore_list
                .into_iter()
                .filter_map(|u| OwnedUserId::try_from(u).ok())
                .collect::<BTreeSet<_>>();

            // TODO: when we support persistent state, don't forget to update `IGNORED_USERS` upon app boot.
            let mut ignored_users_old = IGNORED_USERS.lock().unwrap();
            let has_changed = *ignored_users_old != ignored_users_new;
            *ignored_users_old = ignored_users_new;

            if has_changed && !first_update {
                // After successfully (un)ignoring a user, all timelines are fully cleared by the Matrix SDK.
                // Therefore, we need to re-fetch all timelines for all rooms,
                // and currently the only way to actually accomplish this is via pagination.
                // See: <https://github.com/matrix-org/matrix-rust-sdk/issues/1703#issuecomment-2250297923>
                for joined_room in client.joined_rooms() {
                    submit_async_request(MatrixRequest::PaginateRoomTimeline {
                        room_id: joined_room.room_id().to_owned(),
                        num_events: 50,
                        direction: PaginationDirection::Backwards,
                    });
                }
            }

            first_update = false;
        }
    });
}


fn handle_sync_service_state_subscriber(mut subscriber: Subscriber<sync_service::State>) {
    log!("Initial sync service state is {:?}", subscriber.get());
    Handle::current().spawn(async move {
        while let Some(state) = subscriber.next().await {
            log!("Received a sync service state update: {state:?}");
            if state == sync_service::State::Error {
                log!("Restarting sync service due to error.");
                if let Some(ss) = SYNC_SERVICE.get() {
                    ss.start().await;
                }
            }
        }
    });
}


fn handle_room_list_service_loading_state(mut loading_state: Subscriber<RoomListLoadingState>) {
    log!("Initial room list loading state is {:?}", loading_state.get());
    Handle::current().spawn(async move {
        while let Some(state) = loading_state.next().await {
            log!("Received a room list loading state update: {state:?}");
            match state {
                RoomListLoadingState::NotLoaded => {
                    enqueue_rooms_list_update(RoomsListUpdate::NotLoaded);
                }
                RoomListLoadingState::Loaded { maximum_number_of_rooms } => {
                    enqueue_rooms_list_update(RoomsListUpdate::LoadedRooms { max_rooms: maximum_number_of_rooms });
                }
            }
        }
    });
}

/// Returns the timestamp and text preview of the given `latest_event` timeline item.
///
/// If the sender profile of the event is not yet available, this function will
/// generate a preview using the sender's user ID instead of their display name,
/// and will submit a background async request to fetch the details for this event.
fn get_latest_event_details(
    latest_event: &EventTimelineItem,
    room_id: &OwnedRoomId,
) -> (MilliSecondsSinceUnixEpoch, String) {
    let sender_username = match latest_event.sender_profile() {
        TimelineDetails::Ready(profile) => profile.display_name.as_deref(),
        TimelineDetails::Unavailable => {
            if let Some(event_id) = latest_event.event_id() {
                submit_async_request(MatrixRequest::FetchDetailsForEvent {
                    room_id: room_id.clone(),
                    event_id: event_id.to_owned(),
                });
            }
            None
        }
        _ => None,
    }
    .unwrap_or_else(|| latest_event.sender().as_str());
    (
        latest_event.timestamp(),
        text_preview_of_timeline_item(latest_event.content(), sender_username)
            .format_with(sender_username),
    )
}


/// A request to search backwards for a specific event in a room's timeline.
pub struct BackwardsPaginateUntilEventRequest {
    pub room_id: OwnedRoomId,
    pub target_event_id: OwnedEventId,
    /// The index in the timeline where a backwards search should begin.
    pub starting_index: usize,
    /// The number of items in the timeline at the time of the request,
    /// which is used to detect if the timeline has changed since the request was made,
    /// meaning that the `starting_index` can no longer be relied upon.
    pub current_tl_len: usize,
}

const LOG_TIMELINE_DIFFS: bool = false;

/// A per-room async task that listens for timeline updates and sends them to the UI thread.
///
/// One instance of this async task is spawned for each room the client knows about.
async fn timeline_subscriber_handler(
    room: Room,
    timeline: Arc<Timeline>,
    timeline_update_sender: crossbeam_channel::Sender<TimelineUpdate>,
    mut request_receiver: watch::Receiver<Vec<BackwardsPaginateUntilEventRequest>>,
) {

    /// An inner function that searches the given new timeline items for a target event.
    ///
    /// If the target event is found, it is removed from the `target_event_id_opt` and returned,
    /// along with the index/position of that event in the given iterator of new items.
    fn find_target_event<'a>(
        target_event_id_opt: &mut Option<OwnedEventId>,
        mut new_items_iter: impl Iterator<Item = &'a Arc<TimelineItem>>,
    ) -> Option<(usize, OwnedEventId)> {
        let found_index = target_event_id_opt
            .as_ref()
            .and_then(|target_event_id| new_items_iter
                .position(|new_item| new_item
                    .as_event()
                    .is_some_and(|new_ev| new_ev.event_id() == Some(target_event_id))
                )
            );

        if let Some(index) = found_index {
            target_event_id_opt.take().map(|ev| (index, ev))
        } else {
            None
        }
    }


    let room_id = room.room_id().to_owned();
    log!("Starting timeline subscriber for room {room_id}...");
    let (mut timeline_items, mut subscriber) = timeline.subscribe_batched().await;
    log!("Received initial timeline update of {} items for room {room_id}.", timeline_items.len());

    timeline_update_sender.send(TimelineUpdate::FirstUpdate {
        initial_items: timeline_items.clone(),
    }).unwrap_or_else(
        |_e| panic!("Error: timeline update sender couldn't send first update ({} items) to room {room_id}!", timeline_items.len())
    );

    let mut latest_event = timeline.latest_event().await;

    // the event ID to search for while loading previous items into the timeline.
    let mut target_event_id = None;
    // the timeline index and event ID of the target event, if it has been found.
    let mut found_target_event_id: Option<(usize, OwnedEventId)> = None;

    loop { tokio::select! {
        // we must check for new requests before handling new timeline updates.
        biased;

        // Handle updates to the current backwards pagination requests.
        Ok(()) = request_receiver.changed() => {
            let prev_target_event_id = target_event_id.clone();
            let new_request_details = request_receiver
                .borrow_and_update()
                .iter()
                .find_map(|req| req.room_id
                    .eq(&room_id)
                    .then(|| (req.target_event_id.clone(), req.starting_index, req.current_tl_len))
                );

            target_event_id = new_request_details.as_ref().map(|(ev, ..)| ev.clone());

            // If we received a new request, start searching backwards for the target event.
            if let Some((new_target_event_id, starting_index, current_tl_len)) = new_request_details {
                if prev_target_event_id.as_ref() != Some(&new_target_event_id) {
                    let starting_index = if current_tl_len == timeline_items.len() {
                        starting_index
                    } else {
                        // The timeline has changed since the request was made, so we can't rely on the `starting_index`.
                        // Instead, we have no choice but to start from the end of the timeline.
                        timeline_items.len()
                    };
                    // log!("Received new request to search for event {new_target_event_id} in room {room_id} starting from index {starting_index} (tl len {}).", timeline_items.len());
                    // Search backwards for the target event in the timeline, starting from the given index.
                    if let Some(target_event_tl_index) = timeline_items
                        .focus()
                        .narrow(..starting_index)
                        .into_iter()
                        .rev()
                        .position(|i| i.as_event()
                            .and_then(|e| e.event_id())
                            .is_some_and(|ev_id| ev_id == new_target_event_id)
                        )
                        .map(|i| starting_index.saturating_sub(i).saturating_sub(1))
                    {
                        // log!("Found existing target event {new_target_event_id} in room {room_id} at index {target_event_tl_index}.");

                        // Nice! We found the target event in the current timeline items,
                        // so there's no need to actually proceed with backwards pagination;
                        // thus, we can clear the locally-tracked target event ID.
                        target_event_id = None;
                        found_target_event_id = None;
                        timeline_update_sender.send(
                            TimelineUpdate::TargetEventFound {
                                target_event_id: new_target_event_id.clone(),
                                index: target_event_tl_index,
                            }
                        ).unwrap_or_else(
                            |_e| panic!("Error: timeline update sender couldn't send TargetEventFound({new_target_event_id}, {target_event_tl_index}) to room {room_id}!")
                        );
                        // Send a Makepad-level signal to update this room's timeline UI view.
                        SignalToUI::set_ui_signal();
                    }
                    else {
                        // log!("Target event not in timeline. Starting backwards pagination in room {room_id} to find target event {new_target_event_id} starting from index {starting_index}.");

                        // If we didn't find the target event in the current timeline items,
                        // we need to start loading previous items into the timeline.
                        submit_async_request(MatrixRequest::PaginateRoomTimeline {
                            room_id: room_id.clone(),
                            num_events: 50,
                            direction: PaginationDirection::Backwards,
                        });
                    }
                }
            }
        }

        // Handle updates to the actual timeline content.
        batch_opt = subscriber.next() => {
            let Some(batch) = batch_opt else { break };
            let mut num_updates = 0;
            // For now we always requery the latest event, but this can be better optimized.
            let mut reobtain_latest_event = true;
            let mut index_of_first_change = usize::MAX;
            let mut index_of_last_change = usize::MIN;
            // whether to clear the entire cache of drawn items
            let mut clear_cache = false;
            // whether the changes include items being appended to the end of the timeline
            let mut is_append = false;
            for diff in batch {
                num_updates += 1;
                match diff {
                    VectorDiff::Append { values } => {
                        let _values_len = values.len();
                        index_of_first_change = min(index_of_first_change, timeline_items.len());
                        timeline_items.extend(values);
                        index_of_last_change = max(index_of_last_change, timeline_items.len());
                        if LOG_TIMELINE_DIFFS { log!("timeline_subscriber: room {room_id} diff Append {_values_len}. Changes: {index_of_first_change}..{index_of_last_change}"); }
                        reobtain_latest_event = true;
                        is_append = true;
                    }
                    VectorDiff::Clear => {
                        if LOG_TIMELINE_DIFFS { log!("timeline_subscriber: room {room_id} diff Clear"); }
                        clear_cache = true;
                        timeline_items.clear();
                        reobtain_latest_event = true;
                    }
                    VectorDiff::PushFront { value } => {
                        if LOG_TIMELINE_DIFFS { log!("timeline_subscriber: room {room_id} diff PushFront"); }
                        if let Some((index, _ev)) = found_target_event_id.as_mut() {
                            *index += 1; // account for this new `value` being prepended.
                        } else {
                            found_target_event_id = find_target_event(&mut target_event_id, std::iter::once(&value));
                        }

                        clear_cache = true;
                        timeline_items.push_front(value);
                        reobtain_latest_event |= latest_event.is_none();
                    }
                    VectorDiff::PushBack { value } => {
                        index_of_first_change = min(index_of_first_change, timeline_items.len());
                        timeline_items.push_back(value);
                        index_of_last_change = max(index_of_last_change, timeline_items.len());
                        if LOG_TIMELINE_DIFFS { log!("timeline_subscriber: room {room_id} diff PushBack. Changes: {index_of_first_change}..{index_of_last_change}"); }
                        reobtain_latest_event = true;
                        is_append = true;
                    }
                    VectorDiff::PopFront => {
                        if LOG_TIMELINE_DIFFS { log!("timeline_subscriber: room {room_id} diff PopFront"); }
                        clear_cache = true;
                        timeline_items.pop_front();
                        if let Some((i, _ev)) = found_target_event_id.as_mut() {
                            *i = i.saturating_sub(1); // account for the first item being removed.
                        }
<<<<<<< HEAD
                        VectorDiff::PushFront { value } => {
                            if LOG_TIMELINE_DIFFS { log!("timeline_subscriber: room {room_id} diff PushFront"); }
                            if let Some((index, _ev)) = found_target_event_id.as_mut() {
                                *index += 1; // account for this new `value` being prepended.
                            } else {
                                found_target_event_id = find_target_event(&mut target_event_id, std::iter::once(&value));
                            }

=======
                        // This doesn't affect whether we should reobtain the latest event.
                    }
                    VectorDiff::PopBack => {
                        timeline_items.pop_back();
                        index_of_first_change = min(index_of_first_change, timeline_items.len());
                        index_of_last_change = usize::MAX;
                        if LOG_TIMELINE_DIFFS { log!("timeline_subscriber: room {room_id} diff PopBack. Changes: {index_of_first_change}..{index_of_last_change}"); }
                        reobtain_latest_event = true;
                    }
                    VectorDiff::Insert { index, value } => {
                        if index == 0 {
>>>>>>> 5a0b12b9
                            clear_cache = true;
                        } else {
                            index_of_first_change = min(index_of_first_change, index);
                            index_of_last_change = usize::MAX;
                        }
                        if index >= timeline_items.len() {
                            is_append = true;
                        }

                        if let Some((i, _ev)) = found_target_event_id.as_mut() {
                            // account for this new `value` being inserted before the previously-found target event's index.
                            if index <= *i {
                                *i += 1;
                            }
                        } else {
                            found_target_event_id = find_target_event(&mut target_event_id, std::iter::once(&value))
                                .map(|(i, ev)| (i + index, ev));
                        }
<<<<<<< HEAD
                        VectorDiff::Remove { index } => {
                            if index == 0 {
                                clear_cache = true;
                            } else {
                                index_of_first_change = min(index_of_first_change, index.saturating_sub(1));
                                index_of_last_change = usize::MAX;
                            }
                            if let Some((i, _ev)) = found_target_event_id.as_mut() {
                                // account for an item being removed before the previously-found target event's index.
                                if index <= *i {
                                    *i = i.saturating_sub(1);
                                }
                            }
                            timeline_items.remove(index);
                            if LOG_TIMELINE_DIFFS { log!("timeline_subscriber: room {room_id} diff Remove at {index}. Changes: {index_of_first_change}..{index_of_last_change}"); }
                            reobtain_latest_event = true;
=======

                        timeline_items.insert(index, value);
                        if LOG_TIMELINE_DIFFS { log!("timeline_subscriber: room {room_id} diff Insert at {index}. Changes: {index_of_first_change}..{index_of_last_change}"); }
                        reobtain_latest_event = true;
                    }
                    VectorDiff::Set { index, value } => {
                        index_of_first_change = min(index_of_first_change, index);
                        index_of_last_change  = max(index_of_last_change, index.saturating_add(1));
                        timeline_items.set(index, value);
                        if LOG_TIMELINE_DIFFS { log!("timeline_subscriber: room {room_id} diff Set at {index}. Changes: {index_of_first_change}..{index_of_last_change}"); }
                        reobtain_latest_event = true;
                    }
                    VectorDiff::Remove { index } => {
                        if index == 0 {
                            clear_cache = true;
                        } else {
                            index_of_first_change = min(index_of_first_change, index.saturating_sub(1));
                            index_of_last_change = usize::MAX;
>>>>>>> 5a0b12b9
                        }
                        if let Some((i, _ev)) = found_target_event_id.as_mut() {
                            // account for an item being removed before the previously-found target event's index.
                            if index <= *i {
                                *i = i.saturating_sub(1);
                            }
                        }
                        timeline_items.remove(index);
                        if LOG_TIMELINE_DIFFS { log!("timeline_subscriber: room {room_id} diff Remove at {index}. Changes: {index_of_first_change}..{index_of_last_change}"); }
                        reobtain_latest_event = true;
                    }
<<<<<<< HEAD
                }

                if num_updates > 0 {
                    let new_latest_event = if reobtain_latest_event {
                        timeline.latest_event().await
                    } else {
                        None
                    };

                    let changed_indices = index_of_first_change..index_of_last_change;

                    if LOG_TIMELINE_DIFFS {
                        log!("timeline_subscriber: applied {num_updates} updates for room {room_id}, timeline now has {} items. is_append? {is_append}, clear_cache? {clear_cache}. Changes: {changed_indices:?}.", timeline_items.len());
=======
                    VectorDiff::Truncate { length } => {
                        if length == 0 {
                            clear_cache = true;
                        } else {
                            index_of_first_change = min(index_of_first_change, length.saturating_sub(1));
                            index_of_last_change = usize::MAX;
                        }
                        timeline_items.truncate(length);
                        if LOG_TIMELINE_DIFFS { log!("timeline_subscriber: room {room_id} diff Truncate to length {length}. Changes: {index_of_first_change}..{index_of_last_change}"); }
                        reobtain_latest_event = true;
>>>>>>> 5a0b12b9
                    }
                    VectorDiff::Reset { values } => {
                        if LOG_TIMELINE_DIFFS { log!("timeline_subscriber: room {room_id} diff Reset, new length {}", values.len()); }
                        clear_cache = true; // we must assume all items have changed.
                        timeline_items = values;
                        reobtain_latest_event = true;
                    }
                }
            }

<<<<<<< HEAD
                    // Send a Makepad-level signal to update this room's timeline UI view.
                    SignalToUI::set_ui_signal();

                    // Update the latest event for this room.
                    if let Some(new_latest) = new_latest_event {
                        if latest_event.as_ref().map_or(true, |ev| ev.timestamp() < new_latest.timestamp()) {
                            let room_avatar_changed = update_latest_event(room_id.clone(), &new_latest);
                            latest_event = Some(new_latest);
                            if room_avatar_changed {
                                spawn_fetch_room_avatar(room.clone());
                            }
=======
            if num_updates > 0 {
                let new_latest_event = if reobtain_latest_event {
                    timeline.latest_event().await
                } else {
                    None
                };

                let changed_indices = index_of_first_change..index_of_last_change;

                if LOG_TIMELINE_DIFFS {
                    log!("timeline_subscriber: applied {num_updates} updates for room {room_id}, timeline now has {} items. is_append? {is_append}, clear_cache? {clear_cache}. Changes: {changed_indices:?}.", timeline_items.len());
                }
                timeline_update_sender.send(TimelineUpdate::NewItems {
                    new_items: timeline_items.clone(),
                    changed_indices,
                    clear_cache,
                    is_append,
                }).expect("Error: timeline update sender couldn't send update with new items!");

                // We must send this update *after* the actual NewItems update,
                // otherwise the UI thread (RoomScreen) won't be able to correctly locate the target event.
                if let Some((index, found_event_id)) = found_target_event_id.take() {
                    target_event_id = None;
                    timeline_update_sender.send(
                        TimelineUpdate::TargetEventFound {
                            target_event_id: found_event_id.clone(),
                            index,
                        }
                    ).unwrap_or_else(
                        |_e| panic!("Error: timeline update sender couldn't send TargetEventFound({found_event_id}, {index}) to room {room_id}!")
                    );
                }

                // Send a Makepad-level signal to update this room's timeline UI view.
                SignalToUI::set_ui_signal();

                // Update the latest event for this room.
                if let Some(new_latest) = new_latest_event {
                    if latest_event.as_ref().map_or(true, |ev| ev.timestamp() < new_latest.timestamp()) {
                        let room_avatar_changed = update_latest_event(room_id.clone(), &new_latest);
                        latest_event = Some(new_latest);
                        if room_avatar_changed {
                            spawn_fetch_room_avatar(room.clone());
>>>>>>> 5a0b12b9
                        }
                    }
                }
            }
        }

        else => {
            break;
        }
    } }

    error!("Error: unexpectedly ended timeline subscriber for room {room_id}.");
}


/// Updates the latest event for the given room.
///
/// This function handles room name changes and checks for (but does not directly handle)
/// room avatar changes.
///
/// Returns `true` if this latest event indicates that the room's avatar has changed
/// and should also be updated.
fn update_latest_event(
    room_id: OwnedRoomId,
    event_tl_item: &EventTimelineItem,
) -> bool {
    let mut room_avatar_changed = false;

    let (timestamp, latest_message_text) = get_latest_event_details(event_tl_item, &room_id);

    // Check for relevant state events: a changed room name or avatar.
    if let TimelineItemContent::OtherState(other) = event_tl_item.content() {
        match other.content() {
            AnyOtherFullStateEventContent::RoomName(FullStateEventContent::Original { content, .. }) => {
                rooms_list::enqueue_rooms_list_update(RoomsListUpdate::UpdateRoomName {
                    room_id: room_id.clone(),
                    new_room_name: content.name.clone(),
                });
            }
            AnyOtherFullStateEventContent::RoomAvatar(_avatar_event) => {
                room_avatar_changed = true;
            }
            AnyOtherFullStateEventContent::RoomPowerLevels(_power_level_event) => {
                submit_async_request(MatrixRequest::CheckCanUserSendMessage { room_id: room_id.clone() })
            }
            _ => { }
        }
    }
    enqueue_rooms_list_update(RoomsListUpdate::UpdateLatestEvent {
        room_id,
        timestamp,
        latest_message_text,
    });
    room_avatar_changed
}


/// Spawn a new async task to fetch the room's new avatar.
fn spawn_fetch_room_avatar(room: Room) {
    let room_id = room.room_id().to_owned();
    let room_name_str = room.cached_display_name().map(|dn| dn.to_string());
    Handle::current().spawn(async move {
        let avatar = room_avatar(&room, &room_name_str).await;
        rooms_list::enqueue_rooms_list_update(RoomsListUpdate::UpdateRoomAvatar {
            room_id,
            avatar,
        });
    });
}

/// Fetches and returns the avatar image for the given room (if one exists),
/// otherwise returns a text avatar string of the first character of the room name.
async fn room_avatar(room: &Room, room_name: &Option<String>) -> RoomPreviewAvatar {
    match room.avatar(MEDIA_THUMBNAIL_FORMAT.into()).await {
        Ok(Some(avatar)) => RoomPreviewAvatar::Image(avatar),
        _ => avatar_from_room_name(room_name.as_deref().unwrap_or_default()),
    }
}

/// Returns a text avatar string containing the first character of the room name.
fn avatar_from_room_name(room_name: &str) -> RoomPreviewAvatar {
    RoomPreviewAvatar::Text(
        room_name
            .graphemes(true)
            .next()
            .map(ToString::to_string)
            .unwrap_or_default()
    )
}

/// Spawn an async task to login to the given Matrix homeserver using the given SSO identity provider ID.
///
/// This function will post a `LoginAction::SsoPending(true)` to the main thread, and another
/// `LoginAction::SsoPending(false)` once the async task has either successfully logged in or
/// failed to do so.
///
/// If the login attempt is successful, the resulting `Client` and `ClientSession` will be sent
/// to the login screen using the `login_sender`.
async fn spawn_sso_server(
    brand: String,
    homeserver_url: String,
    identity_provider_id: String,
    login_sender: Sender<LoginRequest>,
) {
    Cx::post_action(LoginAction::SsoPending(true));
    Cx::post_action(LoginAction::Status(String::from("Opening Browser ...")));
    let cli = Cli {
        homeserver: homeserver_url.is_empty().not().then_some(homeserver_url),
        ..Default::default()
    };
    Handle::current().spawn(async move {
        let Ok((client, client_session)) = build_client(&cli, app_data_dir()).await else {
            Cx::post_action(LoginAction::LoginFailure("Failed to establish client".to_string()));
            return;
        };
        let mut is_logged_in = false;
        match client
            .matrix_auth()
            .login_sso(|sso_url: String| async move {
                Uri::new(&sso_url).open().map_err(|err| {
                    Error::UnknownError(
                        Box::new(io::Error::new(
                            io::ErrorKind::Other,
                            format!("Unable to open SSO login url. Error: {:?}", err),
                        ))
                        .into(),
                    )
                })
            })
            .identity_provider_id(&identity_provider_id)
            .initial_device_display_name(&format!("robrix-sso-{brand}"))
            .await
            .inspect(|_| {
                if let Some(client) = get_client() {
                    if client.logged_in() {
                        is_logged_in = true;
                        log!("Already logged in, ignore login with sso");
                    }
                }
            }) {
            Ok(identity_provider_res) => {
                if !is_logged_in {
                    if let Err(e) = login_sender.send(LoginRequest::LoginBySSOSuccess(client, client_session)).await {
                        error!("Error sending login request to login_sender: {e:?}");
                        Cx::post_action(LoginAction::LoginFailure(String::from(
                            "BUG: failed to send login request to async worker thread."
                        )));
                    }
                    enqueue_rooms_list_update(RoomsListUpdate::Status {
                        status: format!(
                            "Logged in as {:?}. Loading rooms...",
                            &identity_provider_res.user_id
                        ),
                    });
                }
            }
            Err(e) => {
                if !is_logged_in {
                    error!("Login by SSO failed: {e:?}");
                    Cx::post_action(LoginAction::LoginFailure(format!("Login by SSO failed {e}")));
                }
            }
        }
        Cx::post_action(LoginAction::SsoPending(false));
    });
}<|MERGE_RESOLUTION|>--- conflicted
+++ resolved
@@ -1761,16 +1761,6 @@
                         if let Some((i, _ev)) = found_target_event_id.as_mut() {
                             *i = i.saturating_sub(1); // account for the first item being removed.
                         }
-<<<<<<< HEAD
-                        VectorDiff::PushFront { value } => {
-                            if LOG_TIMELINE_DIFFS { log!("timeline_subscriber: room {room_id} diff PushFront"); }
-                            if let Some((index, _ev)) = found_target_event_id.as_mut() {
-                                *index += 1; // account for this new `value` being prepended.
-                            } else {
-                                found_target_event_id = find_target_event(&mut target_event_id, std::iter::once(&value));
-                            }
-
-=======
                         // This doesn't affect whether we should reobtain the latest event.
                     }
                     VectorDiff::PopBack => {
@@ -1782,7 +1772,6 @@
                     }
                     VectorDiff::Insert { index, value } => {
                         if index == 0 {
->>>>>>> 5a0b12b9
                             clear_cache = true;
                         } else {
                             index_of_first_change = min(index_of_first_change, index);
@@ -1801,24 +1790,6 @@
                             found_target_event_id = find_target_event(&mut target_event_id, std::iter::once(&value))
                                 .map(|(i, ev)| (i + index, ev));
                         }
-<<<<<<< HEAD
-                        VectorDiff::Remove { index } => {
-                            if index == 0 {
-                                clear_cache = true;
-                            } else {
-                                index_of_first_change = min(index_of_first_change, index.saturating_sub(1));
-                                index_of_last_change = usize::MAX;
-                            }
-                            if let Some((i, _ev)) = found_target_event_id.as_mut() {
-                                // account for an item being removed before the previously-found target event's index.
-                                if index <= *i {
-                                    *i = i.saturating_sub(1);
-                                }
-                            }
-                            timeline_items.remove(index);
-                            if LOG_TIMELINE_DIFFS { log!("timeline_subscriber: room {room_id} diff Remove at {index}. Changes: {index_of_first_change}..{index_of_last_change}"); }
-                            reobtain_latest_event = true;
-=======
 
                         timeline_items.insert(index, value);
                         if LOG_TIMELINE_DIFFS { log!("timeline_subscriber: room {room_id} diff Insert at {index}. Changes: {index_of_first_change}..{index_of_last_change}"); }
@@ -1837,7 +1808,6 @@
                         } else {
                             index_of_first_change = min(index_of_first_change, index.saturating_sub(1));
                             index_of_last_change = usize::MAX;
->>>>>>> 5a0b12b9
                         }
                         if let Some((i, _ev)) = found_target_event_id.as_mut() {
                             // account for an item being removed before the previously-found target event's index.
@@ -1849,21 +1819,6 @@
                         if LOG_TIMELINE_DIFFS { log!("timeline_subscriber: room {room_id} diff Remove at {index}. Changes: {index_of_first_change}..{index_of_last_change}"); }
                         reobtain_latest_event = true;
                     }
-<<<<<<< HEAD
-                }
-
-                if num_updates > 0 {
-                    let new_latest_event = if reobtain_latest_event {
-                        timeline.latest_event().await
-                    } else {
-                        None
-                    };
-
-                    let changed_indices = index_of_first_change..index_of_last_change;
-
-                    if LOG_TIMELINE_DIFFS {
-                        log!("timeline_subscriber: applied {num_updates} updates for room {room_id}, timeline now has {} items. is_append? {is_append}, clear_cache? {clear_cache}. Changes: {changed_indices:?}.", timeline_items.len());
-=======
                     VectorDiff::Truncate { length } => {
                         if length == 0 {
                             clear_cache = true;
@@ -1874,7 +1829,6 @@
                         timeline_items.truncate(length);
                         if LOG_TIMELINE_DIFFS { log!("timeline_subscriber: room {room_id} diff Truncate to length {length}. Changes: {index_of_first_change}..{index_of_last_change}"); }
                         reobtain_latest_event = true;
->>>>>>> 5a0b12b9
                     }
                     VectorDiff::Reset { values } => {
                         if LOG_TIMELINE_DIFFS { log!("timeline_subscriber: room {room_id} diff Reset, new length {}", values.len()); }
@@ -1885,19 +1839,7 @@
                 }
             }
 
-<<<<<<< HEAD
-                    // Send a Makepad-level signal to update this room's timeline UI view.
-                    SignalToUI::set_ui_signal();
-
-                    // Update the latest event for this room.
-                    if let Some(new_latest) = new_latest_event {
-                        if latest_event.as_ref().map_or(true, |ev| ev.timestamp() < new_latest.timestamp()) {
-                            let room_avatar_changed = update_latest_event(room_id.clone(), &new_latest);
-                            latest_event = Some(new_latest);
-                            if room_avatar_changed {
-                                spawn_fetch_room_avatar(room.clone());
-                            }
-=======
+
             if num_updates > 0 {
                 let new_latest_event = if reobtain_latest_event {
                     timeline.latest_event().await
@@ -1941,7 +1883,6 @@
                         latest_event = Some(new_latest);
                         if room_avatar_changed {
                             spawn_fetch_room_avatar(room.clone());
->>>>>>> 5a0b12b9
                         }
                     }
                 }
