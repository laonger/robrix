--- conflicted
+++ resolved
@@ -5,20 +5,34 @@
 use futures_util::StreamExt;
 use makepad_widgets::{error, log, warning, SignalToUI};
 use matrix_sdk::{
-<<<<<<< HEAD
-    config::RequestConfig, event_handler::EventHandlerDropGuard, media::MediaRequest, room::RoomMember, ruma::{
-        api::client::session::get_login_types::v3::LoginType, events::{room::{message::{ForwardThread, RoomMessageEventContent}, MediaSource}, FullStateEventContent}, OwnedEventId, OwnedMxcUri, OwnedRoomAliasId, OwnedRoomId, OwnedUserId, RoomId, UserId
-    }, sliding_sync::VersionBuilder, Client, Room
-=======
-    config::RequestConfig, event_handler::EventHandlerDropGuard, media::MediaRequest, room::{RoomMember,Receipts}, ruma::{
-        api::client::{session::get_login_types::v3::LoginType,receipt::create_receipt::v3::ReceiptType}, events::{room::{message::{ForwardThread, RoomMessageEventContent}, MediaSource}, FullStateEventContent, StateEventType,receipt::ReceiptThread}, MilliSecondsSinceUnixEpoch, OwnedEventId, OwnedMxcUri, OwnedRoomAliasId, OwnedRoomId, OwnedUserId, UInt, UserId
-    }, sliding_sync::http::request::ListFilters, Client, Room, SlidingSyncList, SlidingSyncMode
->>>>>>> f522a1ab
+    config::RequestConfig,
+    event_handler::EventHandlerDropGuard,
+    media::MediaRequest,
+    room::{Receipts, RoomMember},
+    ruma::{
+        api::client::{receipt::create_receipt::v3::ReceiptType, session::get_login_types::v3::LoginType},
+        events::{
+            receipt::ReceiptThread, room::{
+                message::{ForwardThread, RoomMessageEventContent},
+                MediaSource,
+            }, FullStateEventContent
+        },
+        OwnedEventId, OwnedMxcUri, OwnedRoomAliasId, OwnedRoomId, OwnedUserId, RoomId, UserId
+    },
+    sliding_sync::VersionBuilder,
+    Client,
+    Room,
 };
-use matrix_sdk_ui::{room_list_service::{self, RoomListLoadingState}, sync_service::{self, SyncService}, timeline::{AnyOtherFullStateEventContent, EventTimelineItem, LiveBackPaginationStatus, RepliedToInfo, TimelineDetails, TimelineItemContent}, Timeline};
+use matrix_sdk_ui::{
+    room_list_service::{self, RoomListLoadingState},
+    sync_service::{self, SyncService},
+    timeline::{AnyOtherFullStateEventContent, EventTimelineItem, LiveBackPaginationStatus, RepliedToInfo, TimelineDetails, TimelineItemContent},
+    Timeline,
+};
 use tokio::{
     runtime::Handle,
-    sync::mpsc::{UnboundedSender, UnboundedReceiver}, task::JoinHandle,
+    sync::mpsc::{UnboundedSender, UnboundedReceiver},
+    task::JoinHandle,
 };
 use unicode_segmentation::UnicodeSegmentation;
 use std::{cmp::{max, min}, collections::{BTreeMap, BTreeSet}, path:: Path, sync::{Arc, Mutex, OnceLock}};
