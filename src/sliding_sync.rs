use anyhow::{Result, bail};
use clap::Parser;
use eyeball::Subscriber;
use eyeball_im::VectorDiff;
use futures_util::{pin_mut, StreamExt};
use imbl::Vector;
use makepad_widgets::{error, log, warning, Cx, SignalToUI};
use matrix_sdk::{
<<<<<<< HEAD
    config::RequestConfig,
    event_handler::EventHandlerDropGuard,
    media::MediaRequest,
    room::{Receipts, RoomMember},
    ruma::{
        api::client::{receipt::create_receipt::v3::ReceiptType, session::get_login_types::v3::LoginType},
        events::{
            receipt::ReceiptThread, relation::Annotation, room::{
                message::{ForwardThread, RoomMessageEventContent},
                MediaSource,
=======
    config::RequestConfig, event_handler::EventHandlerDropGuard, media::MediaRequest, room::{Receipts, RoomMember}, ruma::{
        api::client::{receipt::create_receipt::v3::ReceiptType, session::get_login_types::v3::LoginType}, events::{
            receipt::ReceiptThread, room::{
                message::{ForwardThread, RoomMessageEventContent}, MediaSource
>>>>>>> 7b1b4f6d
            }, FullStateEventContent
        }, MilliSecondsSinceUnixEpoch, OwnedEventId, OwnedMxcUri, OwnedRoomAliasId, OwnedRoomId, OwnedUserId, UserId
    }, sliding_sync::VersionBuilder, Client, Error, Room
};
use matrix_sdk_ui::{
    room_list_service::{self, RoomListLoadingState},
    sync_service::{self, SyncService},
    timeline::{AnyOtherFullStateEventContent, EventTimelineItem, RepliedToInfo, TimelineDetails, TimelineItem, TimelineItemContent},
    Timeline,
};
use robius_open::Uri;
use tokio::{
    runtime::Handle,
    sync::{mpsc::{Receiver, Sender, UnboundedReceiver, UnboundedSender}, watch}, task::JoinHandle,
};
use unicode_segmentation::UnicodeSegmentation;
use std::{cmp::{max, min}, collections::{BTreeMap, BTreeSet}, path:: Path, sync::{Arc, Mutex, OnceLock}};
use std::io;
use crate::{
    app_data_dir, avatar_cache::AvatarUpdate, event_preview::text_preview_of_timeline_item, home::{
        room_screen::TimelineUpdate, rooms_list::{self, enqueue_rooms_list_update, RoomPreviewAvatar, RoomsListEntry, RoomsListUpdate}
    }, login::login_screen::LoginAction, media_cache::MediaCacheEntry, persistent_state::{self, ClientSessionPersisted}, profile::{
        user_profile::{AvatarState, UserProfile},
        user_profile_cache::{enqueue_user_profile_update, UserProfileUpdate},
    }, utils::MEDIA_THUMBNAIL_FORMAT, verification::add_verification_event_handlers_and_sync_client
};


#[derive(Parser, Debug, Default)]
struct Cli {
    /// The user name that should be used for the login.
    #[clap(value_parser)]
    username: String,

    /// The password that should be used for the login.
    #[clap(value_parser)]
    password: String,

    /// The homeserver to connect to.
    #[clap(value_parser)]
    homeserver: Option<String>,

    /// Set the proxy that should be used for the connection.
    #[clap(short, long)]
    proxy: Option<String>,

    /// Force login screen.
    #[clap(short, long, action)]
    login_screen: bool,

    /// Enable verbose logging output.
    #[clap(short, long, action)]
    verbose: bool,
}
impl From<LoginByPassword> for Cli {
    fn from(login: LoginByPassword) -> Self {
        Self {
            username: login.user_id,
            password: login.password,
            homeserver: None,
            proxy: None,
            login_screen: false,
            verbose: false,
        }
    }
}


/// Build a new client.
async fn build_client(
    cli: &Cli,
    data_dir: &Path,
) -> anyhow::Result<(Client, ClientSessionPersisted)> {
    // Generate a unique subfolder name for the client database,
    // which allows multiple clients to run simultaneously.
    let now = chrono::Local::now();
    let db_subfolder_name: String = format!("db_{}", now.format("%F_%H_%M_%S_%f"));
    let db_path = data_dir.join(db_subfolder_name);

    // Generate a random passphrase.
    let passphrase: String = {
        use rand::{Rng, thread_rng};
        thread_rng()
            .sample_iter(rand::distributions::Alphanumeric)
            .take(32)
            .map(char::from)
            .collect()
    };

    let homeserver_url = cli.homeserver.as_deref()
        .unwrap_or("https://matrix-client.matrix.org/");
        // .unwrap_or("https://matrix.org/");
    
    let mut builder = Client::builder()
        .server_name_or_homeserver_url(homeserver_url)
        // Use a sqlite database to persist the client's encryption setup.
        .sqlite_store(&db_path, Some(&passphrase))
        // The sliding sync proxy has now been deprecated in favor of native sliding sync.
        .sliding_sync_version_builder(VersionBuilder::DiscoverNative)
        .handle_refresh_tokens();

    if let Some(proxy) = cli.proxy.as_ref() {
        builder = builder.proxy(proxy.clone());
    }

    // Use a 60 second timeout for all requests to the homeserver.
    // Yes, this is a long timeout, but the standard matrix homeserver is often very slow.
    builder = builder.request_config(
        RequestConfig::new()
            .timeout(std::time::Duration::from_secs(60))
    );

    let client = builder.build().await?;
    Ok((
        client,
        ClientSessionPersisted {
            homeserver: homeserver_url.to_string(),
            db_path,
            passphrase,
        },
    ))
}

/// Logs in to the given Matrix homeserver using the given username and password.
///
/// This function is used by the login screen to log in to the Matrix server.
///
/// Upon success, this function returns the logged-in client and an optional sync token.
async fn login(
    cli: &Cli,
    login_request: LoginRequest,
    login_types: &Vec<LoginType>,
) -> Result<(Client, Option<String>)> {
    match login_request {
        LoginRequest::LoginByCli | LoginRequest::LoginByPassword(_) => {
            let cli = if let LoginRequest::LoginByPassword(login_by_password) = login_request {
                &Cli::from(login_by_password)
            } else {
                &cli
            };
            let (client, client_session) = build_client(cli, app_data_dir()).await?;
            if !login_types
                .iter()
                .any(|flow| matches!(flow, LoginType::Password(_)))
            {
                bail!("Homeserver does not support username + password login flow.");
            }
            // Attempt to login using the CLI-provided username & password.
            let login_result = client
                .matrix_auth()
                .login_username(&cli.username.clone(), &cli.password.clone())
                .initial_device_display_name("robrix-un-pw")
                .send()
                .await?;
            if client.logged_in() {
                log!("Logged in successfully? {:?}", client.logged_in());
                enqueue_rooms_list_update(RoomsListUpdate::Status {
                    status: format!("Logged in as {}. Loading rooms...", cli.username),
                });
                if let Err(e) = persistent_state::save_session(&client, client_session).await {
                    error!("Failed to save session state to storage: {e:?}");
                }
                Ok((client, None))
            } else {
                enqueue_rooms_list_update(RoomsListUpdate::Status {
                    status: format!("Failed to login as {}: {:?}", cli.username, login_result),
                });
                bail!("Failed to login as {}: {login_result:?}", cli.username);
            }
        }
       
        LoginRequest::LoginBySSOSuccess(client, client_session) => {
            if let Err(e) = persistent_state::save_session(&client, client_session).await {
                error!("Failed to save session state to storage: {e:?}");
            }
            Ok((client, None))
        }
        LoginRequest::HomeserverLoginTypesQuery(_) => {
            bail!("LoginRequest::HomeserverLoginTypesQuery not handled earlier");
        }
    }
}

async fn populate_login_types(
    homeserver_url: &str,
    login_types: &mut Vec<LoginType>,
) -> Result<()> {
    Cx::post_action(LoginAction::Status(format!("Fetching Login Types ...")));
    let homeserver_url = if homeserver_url.is_empty() {
        DEFAULT_HOMESERVER
    } else {
        homeserver_url
    };
    let client = Client::builder()
        .server_name_or_homeserver_url(homeserver_url)
        .build()
        .await?;
    match client.matrix_auth().get_login_types().await {
        Ok(login_types_res) => {
            *login_types = login_types_res.flows;
            let identity_providers = login_types.iter().fold(Vec::new(), |mut acc, login_type| {
                if let LoginType::Sso(sso_type) = login_type {
                    acc.extend_from_slice(sso_type.identity_providers.as_slice());
                }
                acc
            });
            Cx::post_action(LoginAction::IdentityProvider(identity_providers));
            return Ok(());
        }
        Err(e) => {
            return Err(e.into());
        }
    }
}

/// Which direction to paginate in.
/// 
/// * `Forwards` will retrieve later events (towards the end of the timeline),
///    which only works if the timeline is *focused* on a specific event.
/// * `Backwards`: the more typical choice, in which earlier events are retrieved
///    (towards the start of the timeline), which works in  both live mode and focused mode.
#[derive(Debug, Clone, Copy, PartialEq, Eq)]
pub enum PaginationDirection {
    Forwards,
    Backwards,
}
impl std::fmt::Display for PaginationDirection {
    fn fmt(&self, f: &mut std::fmt::Formatter<'_>) -> std::fmt::Result {
        match self {
            Self::Forwards => write!(f, "forwards"),
            Self::Backwards => write!(f, "backwards"),
        }
    }
}


/// The set of requests for async work that can be made to the worker thread.
pub enum MatrixRequest {
    /// Request from the login screen to log in with the given credentials.
    Login(LoginRequest),
    /// Request to paginate the older (or newer) events of a room's timeline.
    PaginateRoomTimeline {
        room_id: OwnedRoomId,
        /// The maximum number of timeline events to fetch in each pagination batch.
        num_events: u16,
        direction: PaginationDirection,
    },
    /// Request to fetch the full details of the given event in the given room's timeline.
    FetchDetailsForEvent {
        room_id: OwnedRoomId,
        event_id: OwnedEventId,
    },
    /// Request to fetch profile information for all members of a room.
    /// This can be *very* slow depending on the number of members in the room.
    FetchRoomMembers {
        room_id: OwnedRoomId,
    },
    /// Request to fetch profile information for the given user ID.
    GetUserProfile {
        user_id: OwnedUserId,
        /// * If `Some`, the user is known to be a member of a room, so this will
        ///   fetch the user's profile from that room's membership info.
        /// * If `None`, the user's profile info will be fetched from the server
        ///   in a room-agnostic manner, and no room membership info will be returned.
        room_id: Option<OwnedRoomId>,
        /// * If `true` (not recommended), only the local cache will be accessed.
        /// * If `false` (recommended), details will be fetched from the server.
        local_only: bool,
    },
    /// Request to ignore/block or unignore/unblock a user.
    IgnoreUser {
        /// Whether to ignore (`true`) or unignore (`false`) the user.
        ignore: bool,
        /// The room membership info of the user to (un)ignore.
        room_member: RoomMember,
        /// The room ID of the room where the user is a member,
        /// which is only needed because it isn't present in the `RoomMember` object.
        room_id: OwnedRoomId,
    },
    /// Request to resolve a room alias into a room ID and the servers that know about that room.
    ResolveRoomAlias(OwnedRoomAliasId),
    /// Request to fetch an Avatar image from the server.
    /// Upon completion of the async media request, the `on_fetched` function
    /// will be invoked with the content of an `AvatarUpdate`.
    FetchAvatar {
        mxc_uri: OwnedMxcUri,
        on_fetched: fn(AvatarUpdate),
    },
    /// Request to fetch media from the server.
    /// Upon completion of the async media request, the `on_fetched` function
    /// will be invoked with four arguments: the `destination`, the `media_request`,
    /// the result of the media fetch, and the `update_sender`.
    FetchMedia {
        media_request: MediaRequest,
        on_fetched: fn(&Mutex<MediaCacheEntry>, MediaRequest, matrix_sdk::Result<Vec<u8>>, Option<crossbeam_channel::Sender<TimelineUpdate>>),
        destination: Arc<Mutex<MediaCacheEntry>>,
        update_sender: Option<crossbeam_channel::Sender<TimelineUpdate>>,
    },
    /// Request to send a message to the given room.
    SendMessage {
        room_id: OwnedRoomId,
        message: RoomMessageEventContent,
        replied_to: Option<RepliedToInfo>,
    },
    /// Sends a notice to the given room that the current user is or is not typing.
    ///
    /// This request does not return a response or notify the UI thread, and
    /// furthermore, there is no need to send a follow-up request to stop typing
    /// (though you certainly can do so).
    SendTypingNotice {
        room_id: OwnedRoomId,
        typing: bool,
    },
    /// Spawn an async task to login to the given Matrix homeserver using the given SSO identity provider ID.
    ///
    /// While an SSO request is in flight, the login screen will temporarily prevent the user
    /// from submitting another redundant request, until this request has succeeded or failed.
    SpawnSSOServer{
        brand: String,
        homeserver_url: String,
        identity_provider_id: String,
    },
    /// Subscribe to typing notices for the given room.
    ///
    /// This request does not return a response or notify the UI thread.
    SubscribeToTypingNotices {
        room_id: OwnedRoomId,
        /// Whether to subscribe or unsubscribe from typing notices for this room.
        subscribe: bool,
    },
    /// Sends a read receipt for the given event in the given room.
    ReadReceipt {
        room_id: OwnedRoomId,
        event_id: OwnedEventId,
    },
    /// Sends a fully-read receipt for the given event in the given room.
    FullyReadReceipt {
        room_id: OwnedRoomId,
        event_id: OwnedEventId,
    },
    ToggleReaction {
        room_id: OwnedRoomId,
        unique_id: String,
        reaction_key: String,
    }
}

/// Submits a request to the worker thread to be executed asynchronously.
pub fn submit_async_request(req: MatrixRequest) {
    REQUEST_SENDER.get()
        .unwrap() // this is initialized
        .send(req)
        .expect("BUG: async worker task receiver has died!");
}

/// Details of a login request that get submitted within [`MatrixRequest::Login`].
pub enum LoginRequest{
    LoginByPassword(LoginByPassword),
    LoginBySSOSuccess(Client, ClientSessionPersisted),
    LoginByCli,
    HomeserverLoginTypesQuery(String),
    
}
/// Information needed to log in to a Matrix homeserver.
pub struct LoginByPassword {
    pub user_id: String,
    pub password: String,
    pub homeserver: Option<String>,
}


/// The entry point for an async worker thread that can run async tasks.
///
/// All this thread does is wait for [`MatrixRequests`] from the main UI-driven non-async thread(s)
/// and then executes them within an async runtime context.
async fn async_worker(
    mut request_receiver: UnboundedReceiver<MatrixRequest>,
    login_sender: Sender<LoginRequest>,
) -> Result<()> {
    log!("Started async_worker task.");

    while let Some(request) = request_receiver.recv().await {
        match request {
            MatrixRequest::Login(login_request) => {
                if let Err(e) = login_sender.send(login_request).await {
                    error!("Error sending login request to login_sender: {e:?}");
                    Cx::post_action(LoginAction::LoginFailure(String::from(
                        "BUG: failed to send login request to async worker thread."
                    )));
                }
            }
            MatrixRequest::PaginateRoomTimeline { room_id, num_events, direction } => {
                let (timeline, sender) = {
                    let mut all_room_info = ALL_ROOM_INFO.lock().unwrap();
                    let Some(room_info) = all_room_info.get_mut(&room_id) else {
                        log!("Skipping pagination request for not-yet-known room {room_id}");
                        continue;
                    };

                    let timeline_ref = room_info.timeline.clone();
                    let sender = room_info.timeline_update_sender.clone();
                    (timeline_ref, sender)
                };

                // Spawn a new async task that will make the actual pagination request.
                let _paginate_task = Handle::current().spawn(async move {
                    log!("Starting {direction} pagination request for room {room_id}...");
                    sender.send(TimelineUpdate::PaginationRunning(direction)).unwrap();
                    SignalToUI::set_ui_signal();

                    let res = if direction == PaginationDirection::Forwards {
                        timeline.focused_paginate_forwards(num_events).await
                    } else {
                        timeline.paginate_backwards(num_events).await
                    };

                    match res {
                        Ok(fully_paginated) => {
                            log!("Completed {direction} pagination request for room {room_id}, hit {} of timeline? {}",
                                if direction == PaginationDirection::Forwards { "end" } else { "start" },
                                if fully_paginated { "yes" } else { "no" },
                            );
                            sender.send(TimelineUpdate::PaginationIdle {
                                fully_paginated,
                                direction,
                            }).unwrap();
                            SignalToUI::set_ui_signal();
                        }
                        Err(error) => {
                            error!("Error sending {direction} pagination request for room {room_id}: {error:?}");
                            sender.send(TimelineUpdate::PaginationError {
                                error,
                                direction,
                            }).unwrap();
                            SignalToUI::set_ui_signal();
                        }
                    }
                });
            }

            MatrixRequest::FetchDetailsForEvent { room_id, event_id } => {
                let (timeline, sender) = {
                    let mut all_room_info = ALL_ROOM_INFO.lock().unwrap();
                    let Some(room_info) = all_room_info.get_mut(&room_id) else {
                        log!("BUG: room info not found for fetch details for event request {room_id}");
                        continue;
                    };

                    (room_info.timeline.clone(), room_info.timeline_update_sender.clone())
                };

                // Spawn a new async task that will make the actual fetch request.
                let _fetch_task = Handle::current().spawn(async move {
                    // log!("Sending request to fetch details for event {event_id} in room {room_id}...");
                    let result = timeline.fetch_details_for_event(&event_id).await;
                    match result {
                        Ok(_) => {
                            // log!("Successfully fetched details for event {event_id} in room {room_id}.");
                        }
                        Err(ref e) => error!("Error fetching details for event {event_id} in room {room_id}: {e:?}"),
                    }
                    sender.send(TimelineUpdate::EventDetailsFetched {
                        event_id,
                        result,
                    }).unwrap();
                    SignalToUI::set_ui_signal();
                });
            }

            MatrixRequest::FetchRoomMembers { room_id } => {
                let (timeline, sender) = {
                    let all_room_info = ALL_ROOM_INFO.lock().unwrap();
                    let Some(room_info) = all_room_info.get(&room_id) else {
                        log!("BUG: room info not found for fetch members request {room_id}");
                        continue;
                    };

                    (room_info.timeline.clone(), room_info.timeline_update_sender.clone())
                };

                // Spawn a new async task that will make the actual fetch request.
                let _fetch_task = Handle::current().spawn(async move {
                    log!("Sending fetch room members request for room {room_id}...");
                    timeline.fetch_members().await;
                    log!("Completed fetch room members request for room {room_id}.");
                    sender.send(TimelineUpdate::RoomMembersFetched).unwrap();
                    SignalToUI::set_ui_signal();
                });
            }

            MatrixRequest::GetUserProfile { user_id, room_id, local_only } => {
                let Some(client) = CLIENT.get() else { continue };
                let _fetch_task = Handle::current().spawn(async move {
                    log!("Sending get user profile request: user: {user_id}, \
                        room: {room_id:?}, local_only: {local_only}...",
                    );

                    let mut update = None;

                    if let Some(room_id) = room_id.as_ref() {
                        if let Some(room) = client.get_room(room_id) {
                            let member = if local_only {
                                room.get_member_no_sync(&user_id).await
                            } else {
                                room.get_member(&user_id).await
                            };
                            if let Ok(Some(room_member)) = member {
                                update = Some(UserProfileUpdate::Full {
                                    new_profile: UserProfile {
                                        username: room_member.display_name().map(|u| u.to_owned()),
                                        user_id: user_id.clone(),
                                        avatar_state: AvatarState::Known(room_member.avatar_url().map(|u| u.to_owned())),
                                    },
                                    room_id: room_id.to_owned(),
                                    room_member,
                                });
                            } else {
                                log!("User profile request: user {user_id} was not a member of room {room_id}");
                            }
                        } else {
                            log!("User profile request: client could not get room with ID {room_id}");
                        }
                    }

                    if update.is_none() && !local_only {
                        if let Ok(response) = client.account().fetch_user_profile_of(&user_id).await {
                            update = Some(UserProfileUpdate::UserProfileOnly(
                                UserProfile {
                                    username: response.displayname,
                                    user_id: user_id.clone(),
                                    avatar_state: AvatarState::Known(response.avatar_url),
                                }
                            ));
                        } else {
                            log!("User profile request: client could not get user with ID {user_id}");
                        }
                    }

                    if let Some(upd) = update {
                        log!("Successfully completed get user profile request: user: {user_id}, room: {room_id:?}, local_only: {local_only}.");
                        enqueue_user_profile_update(upd);
                    } else {
                        log!("Failed to get user profile: user: {user_id}, room: {room_id:?}, local_only: {local_only}.");
                    }
                });
            }

            MatrixRequest::IgnoreUser { ignore, room_member, room_id } => {
                let Some(client) = CLIENT.get() else { continue };
                let _ignore_task = Handle::current().spawn(async move {
                    let user_id = room_member.user_id();
                    log!("Sending request to {}ignore user: {user_id}...", if ignore { "" } else { "un" });
                    let ignore_result = if ignore {
                        room_member.ignore().await
                    } else {
                        room_member.unignore().await
                    };

                    log!("{} user {user_id} {}",
                        if ignore { "Ignoring" } else { "Unignoring" },
                        if ignore_result.is_ok() { "succeeded." } else { "failed." },
                    );

                    if ignore_result.is_err() {
                        return;
                    }

                    // We need to re-acquire the `RoomMember` object now that its state
                    // has changed, i.e., the user has been (un)ignored.
                    // We then need to send an update to replace the cached `RoomMember`
                    // with the now-stale ignored state.
                    if let Some(room) = client.get_room(&room_id) {
                        if let Ok(Some(new_room_member)) = room.get_member(user_id).await {
                            log!("Enqueueing user profile update for user {user_id}, who went from {}ignored to {}ignored.",
                                if room_member.is_ignored() { "" } else { "un" },
                                if new_room_member.is_ignored() { "" } else { "un" },
                            );
                            enqueue_user_profile_update(UserProfileUpdate::RoomMemberOnly {
                                room_id: room_id.clone(),
                                room_member: new_room_member,
                            });
                        }
                    }

                    // After successfully (un)ignoring a user, all timelines are fully cleared by the Matrix SDK.
                    // Therefore, we need to re-fetch all timelines for all rooms,
                    // and currently the only way to actually accomplish this is via pagination.
                    // See: <https://github.com/matrix-org/matrix-rust-sdk/issues/1703#issuecomment-2250297923>
                    //
                    // Note that here we only proactively re-paginate the *current* room
                    // (the one being viewed by the user when this ignore request was issued),
                    // and all other rooms will be re-paginated in `handle_ignore_user_list_subscriber()`.`
                    submit_async_request(MatrixRequest::PaginateRoomTimeline {
                        room_id,
                        num_events: 50,
                        direction: PaginationDirection::Backwards,
                    });
                });
            }

            MatrixRequest::SendTypingNotice { room_id, typing } => {
                let Some(room) = CLIENT.get().and_then(|c| c.get_room(&room_id)) else {
                    error!("BUG: client/room not found for typing notice request {room_id}");
                    continue;
                };
                let _typing_task = Handle::current().spawn(async move {
                    if let Err(e) = room.typing_notice(typing).await {
                        error!("Failed to send typing notice to room {room_id}: {e:?}");
                    }
                });
            }

            MatrixRequest::SubscribeToTypingNotices { room_id, subscribe } => {
                let (room, timeline_update_sender, mut typing_notice_receiver) = {
                    let mut all_room_info = ALL_ROOM_INFO.lock().unwrap();
                    let Some(room_info) = all_room_info.get_mut(&room_id) else {
                        log!("BUG: room info not found for subscribe to typing notices request, room {room_id}");
                        continue;
                    };
                    let (room, recv) = if subscribe {
                        if room_info.typing_notice_subscriber.is_some() {
                            warning!("Note: room {room_id} is already subscribed to typing notices.");
                            continue;
                        } else {
                            let Some(room) = CLIENT.get().and_then(|c| c.get_room(&room_id)) else {
                                error!("BUG: client/room not found when subscribing to typing notices request, room: {room_id}");
                                continue;
                            };
                            let (drop_guard, recv) = room.subscribe_to_typing_notifications();
                            room_info.typing_notice_subscriber = Some(drop_guard);
                            (room, recv)
                        }
                    } else {
                        room_info.typing_notice_subscriber.take();
                        continue;
                    };
                    // Here: we don't have an existing subscriber running, so we fall through and start one.
                    (room, room_info.timeline_update_sender.clone(), recv)
                };

                let _typing_notices_task = Handle::current().spawn(async move {
                    while let Ok(user_ids) = typing_notice_receiver.recv().await {
                        // log!("Received typing notifications for room {room_id}: {user_ids:?}");
                        let mut users = Vec::with_capacity(user_ids.len());
                        for user_id in user_ids {
                            users.push(
                                room.get_member_no_sync(&user_id)
                                    .await
                                    .ok()
                                    .flatten()
                                    .and_then(|m| m.display_name().map(|d| d.to_owned()))
                                    .unwrap_or_else(|| user_id.to_string())
                            );
                        }
                        if let Err(e) = timeline_update_sender.send(TimelineUpdate::TypingUsers { users }) {
                            error!("Error: timeline update sender couldn't send the list of typing users: {e:?}");
                        }
                        SignalToUI::set_ui_signal();
                    }
                    // log!("Note: typing notifications recv loop has ended for room {}", room_id);
                });
            }
            MatrixRequest::SpawnSSOServer { brand, homeserver_url, identity_provider_id} => {
                spawn_sso_server(brand, homeserver_url, identity_provider_id, login_sender.clone()).await;
            }
            MatrixRequest::ResolveRoomAlias(room_alias) => {
                let Some(client) = CLIENT.get() else { continue };
                let _resolve_task = Handle::current().spawn(async move {
                    log!("Sending resolve room alias request for {room_alias}...");
                    let res = client.resolve_room_alias(&room_alias).await;
                    log!("Resolved room alias {room_alias} to: {res:?}");
                    todo!("Send the resolved room alias back to the UI thread somehow.");
                });
            }

            MatrixRequest::FetchAvatar { mxc_uri, on_fetched } => {
                let Some(client) = CLIENT.get() else { continue };
                let _fetch_task = Handle::current().spawn(async move {
                    // log!("Sending fetch avatar request for {mxc_uri:?}...");
                    let media_request = MediaRequest {
                        source: MediaSource::Plain(mxc_uri.clone()),
                        format: MEDIA_THUMBNAIL_FORMAT.into(),
                    };
                    let res = client.media().get_media_content(&media_request, true).await;
                    // log!("Fetched avatar for {mxc_uri:?}, succeeded? {}", res.is_ok());
                    on_fetched(AvatarUpdate { mxc_uri, avatar_data: res.map(|v| v.into()) });
                });
            }

            MatrixRequest::FetchMedia { media_request, on_fetched, destination, update_sender } => {
                let Some(client) = CLIENT.get() else { continue };
                let media = client.media();

                let _fetch_task = Handle::current().spawn(async move {
                    // log!("Sending fetch media request for {media_request:?}...");
                    let res = media.get_media_content(&media_request, true).await;
                    on_fetched(&destination, media_request, res, update_sender);
                });
            }

            MatrixRequest::SendMessage { room_id, message, replied_to } => {
                let timeline = {
                    let all_room_info = ALL_ROOM_INFO.lock().unwrap();
                    let Some(room_info) = all_room_info.get(&room_id) else {
                        log!("BUG: room info not found for send message request {room_id}");
                        continue;
                    };
                    room_info.timeline.clone()
                };

                // Spawn a new async task that will send the actual message.
                let _send_message_task = Handle::current().spawn(async move {
                    log!("Sending message to room {room_id}: {message:?}...");
                    if let Some(replied_to_info) = replied_to {
                        match timeline.send_reply(message.into(), replied_to_info, ForwardThread::Yes).await {
                            Ok(_send_handle) => log!("Sent reply message to room {room_id}."),
                            Err(_e) => error!("Failed to send reply message to room {room_id}: {_e:?}"),
                        }
                    } else {
                        match timeline.send(message.into()).await {
                            Ok(_send_handle) => log!("Sent message to room {room_id}."),
                            Err(_e) => error!("Failed to send message to room {room_id}: {_e:?}"),
                        }
                    }
                    SignalToUI::set_ui_signal();
                });
            },
            MatrixRequest::ReadReceipt { room_id, event_id }=>{
                let timeline = {
                    let all_room_info = ALL_ROOM_INFO.lock().unwrap();
                    let Some(room_info) = all_room_info.get(&room_id) else {
                        log!("BUG: room info not found when sending read receipt, room {room_id}, {event_id}");
                        continue;
                    };
                    room_info.timeline.clone()
                };
                let _send_rr_task = Handle::current().spawn(async move {
                    match timeline.send_single_receipt(ReceiptType::Read, ReceiptThread::Unthreaded, event_id.clone()).await {
                        Ok(sent) => log!("{} read receipt to room {room_id} for event {event_id}", if sent { "Sent" } else { "Already sent" }),
                        Err(_e) => error!("Failed to send read receipt to room {room_id} for event {event_id}; error: {_e:?}"),
                    }
                });
            },

            MatrixRequest::FullyReadReceipt { room_id, event_id }=>{
                let timeline = {
                    let all_room_info = ALL_ROOM_INFO.lock().unwrap();
                    let Some(room_info) = all_room_info.get(&room_id) else {
                        log!("BUG: room info not found when sending fully read receipt, room {room_id}, {event_id}");
                        continue;
                    };
                    room_info.timeline.clone()
                };
                let _send_frr_task = Handle::current().spawn(async move {
                    let receipt = Receipts::new().fully_read_marker(event_id.clone());
                    match timeline.send_multiple_receipts(receipt).await {
                        Ok(()) => log!("Sent fully read receipt to room {room_id}, event {event_id}"),
                        Err(_e) => error!("Failed to send fully read receipt to room {room_id}, event {event_id}; error: {_e:?}"),
                    }
                });
            },
            MatrixRequest::ToggleReaction { room_id, unique_id, reaction_key } => {
                let timeline = {
                    let all_room_info = ALL_ROOM_INFO.lock().unwrap();
                    let Some(room_info) = all_room_info.get(&room_id) else {
                        log!("BUG: room info not found for send toggle reaction {room_id}");
                        continue;
                    };
                    room_info.timeline.clone()
                };
                
                let _send_message_task = Handle::current().spawn(async move {
                    log!("Toggle Reaction to room {room_id}: ...");
                    match timeline.toggle_reaction(&unique_id, &reaction_key).await {
                        Ok(_send_handle) => log!("Sent toggle reaction to room {room_id}."),
                        Err(_e) => error!("Failed to send toggle reaction to room {room_id}; error: {_e:?}"),
                    }
                });
            }

        }
    }

    error!("async_worker task ended unexpectedly");
    bail!("async_worker task ended unexpectedly")
}


/// The single global Tokio runtime that is used by all async tasks.
static TOKIO_RUNTIME: OnceLock<tokio::runtime::Runtime> = OnceLock::new();

/// The sender used by [`submit_async_request`] to send requests to the async worker thread.
/// Currently there is only one, but it can be cloned if we need more concurrent senders.
static REQUEST_SENDER: OnceLock<UnboundedSender<MatrixRequest>> = OnceLock::new();


pub fn start_matrix_tokio() -> Result<()> {
    // Create a Tokio runtime, and save it in a static variable to ensure it isn't dropped.
    let rt = TOKIO_RUNTIME.get_or_init(|| tokio::runtime::Runtime::new().unwrap());

    // Create a channel to be used between UI thread(s) and the async worker thread.
    let (sender, receiver) = tokio::sync::mpsc::unbounded_channel::<MatrixRequest>();
    REQUEST_SENDER.set(sender).expect("BUG: REQUEST_SENDER already set!");
    
    let (login_sender, login_receiver) = tokio::sync::mpsc::channel(1);
    // Start a high-level async task that will start and monitor all other tasks.
    let _monitor = rt.spawn(async move {
        // Spawn the actual async worker thread.
        let mut worker_join_handle = rt.spawn(async_worker(receiver, login_sender));

        // Start the main loop that drives the Matrix client SDK.
        let mut main_loop_join_handle = rt.spawn(async_main_loop(login_receiver));

        loop {
            tokio::select! {
                result = &mut main_loop_join_handle => {
                    match result {
                        Ok(Ok(())) => {
                            error!("BUG: main async loop task ended unexpectedly!");
                        }
                        Ok(Err(e)) => {
                            error!("Error: main async loop task ended:\n\t{e:?}");
                            rooms_list::enqueue_rooms_list_update(RoomsListUpdate::Status {
                                status: e.to_string(),
                            });
                        },
                        Err(e) => {
                            error!("BUG: failed to join main async loop task: {e:?}");
                        }
                    }
                    break;
                }
                result = &mut worker_join_handle => {
                    match result {
                        Ok(Ok(())) => {
                            error!("BUG: async worker task ended unexpectedly!");
                        }
                        Ok(Err(e)) => {
                            error!("Error: async worker task ended:\n\t{e:?}");
                            rooms_list::enqueue_rooms_list_update(RoomsListUpdate::Status {
                                status: e.to_string(),
                            });
                        },
                        Err(e) => {
                            error!("BUG: failed to join async worker task: {e:?}");
                        }
                    }
                    break;
                }
            }
        }
    });

    Ok(())
}


/// A tokio::watch channel sender for sending requests from the RoomScreen UI widget
/// to the corresponding background async task for that room (its `timeline_subscriber_handler`).
pub type TimelineRequestSender = watch::Sender<Vec<BackwardsPaginateUntilEventRequest>>;


/// Info about a room that our client currently knows about.
struct RoomInfo {
    #[allow(unused)]
    room_id: OwnedRoomId,
    /// A reference to this room's timeline of events.
    timeline: Arc<Timeline>,
    /// An instance of the clone-able sender that can be used to send updates to this room's timeline.
    timeline_update_sender: crossbeam_channel::Sender<TimelineUpdate>,
    /// A tuple of two separate channel endpoints that can only be taken *once* by the main UI thread.
    ///
    /// 1. The single receiver that can receive updates to this room's timeline.
    ///    * When a new room is joined, an unbounded crossbeam channel will be created
    ///      and its sender given to a background task (the `timeline_subscriber_handler()`)
    ///      that enqueues timeline updates as it receives timeline vector diffs from the server.
    ///    * The UI thread can take ownership of this update receiver in order to receive updates
    ///      to this room's timeline, but only one receiver can exist at a time.
    /// 2. The sender that can send requests to the background timeline subscriber handler,
    ///    e.g., to watch for a specific event to be prepended to the timeline (via back pagination).
    timeline_singleton_endpoints: Option<(
        crossbeam_channel::Receiver<TimelineUpdate>,
        TimelineRequestSender,
    )>,
    /// The async task that listens for timeline updates for this room and sends them to the UI thread.
    timeline_subscriber_handler_task: JoinHandle<()>,
    /// A drop guard for the event handler that represents a subscription to typing notices for this room.
    typing_notice_subscriber: Option<EventHandlerDropGuard>,
    /// The ID of the old tombstoned room that this room has replaced, if any.
    replaces_tombstoned_room: Option<OwnedRoomId>,
}
impl Drop for RoomInfo {
    fn drop(&mut self) {
        log!("Dropping RoomInfo for room {}", self.room_id);
        self.timeline_subscriber_handler_task.abort();
        drop(self.typing_notice_subscriber.take());
        if let Some(replaces_tombstoned_room) = self.replaces_tombstoned_room.take() {
            TOMBSTONED_ROOMS.lock().unwrap().insert(
                self.room_id.clone(),
                replaces_tombstoned_room,
            );
        }
    }
}

/// Information about all of the rooms we currently know about.
static ALL_ROOM_INFO: Mutex<BTreeMap<OwnedRoomId, RoomInfo>> = Mutex::new(BTreeMap::new());

/// Information about all of the rooms that have been tombstoned.
///
/// The map key is the **NEW** replacement room ID, and the value is the **OLD** tombstoned room ID.
/// This allows us to quickly query if a newly-encountered room is a replacement for an old tombstoned room.
static TOMBSTONED_ROOMS: Mutex<BTreeMap<OwnedRoomId, OwnedRoomId>> = Mutex::new(BTreeMap::new());

/// The logged-in Matrix client, which can be freely and cheaply cloned.
static CLIENT: OnceLock<Client> = OnceLock::new();

pub fn get_client() -> Option<Client> {
    CLIENT.get().cloned()
}

/// The singleton sync service.
static SYNC_SERVICE: OnceLock<SyncService> = OnceLock::new();

pub fn get_sync_service() -> Option<&'static SyncService> {
    SYNC_SERVICE.get()
}


/// The list of users that the current user has chosen to ignore.
/// Ideally we shouldn't have to maintain this list ourselves,
/// but the Matrix SDK doesn't currently properly maintain the list of ignored users.
static IGNORED_USERS: Mutex<BTreeSet<OwnedUserId>> = Mutex::new(BTreeSet::new());

/// Returns a deep clone of the current list of ignored users.
pub fn get_ignored_users() -> BTreeSet<OwnedUserId> {
    IGNORED_USERS.lock().unwrap().clone()
}

/// Returns whether the given user ID is currently being ignored.
pub fn is_user_ignored(user_id: &UserId) -> bool {
    IGNORED_USERS.lock().unwrap().contains(user_id)
}


/// Returns three channel endpoints related to the timeline for the given room.
/// 
/// 1. A timeline update sender.
/// 2. The timeline update receiver, which is a singleton, and can only be taken once.
/// 3. A `tokio::watch` sender that can be used to send requests to the timeline subscriber handler.
///
/// This will only succeed once per room, as only a single channel receiver can exist.
pub fn take_timeline_endpoints(
    room_id: &OwnedRoomId,
) -> Option<(
        crossbeam_channel::Sender<TimelineUpdate>,
        crossbeam_channel::Receiver<TimelineUpdate>,
        TimelineRequestSender,
    )>
{
    ALL_ROOM_INFO.lock().unwrap()
        .get_mut(room_id)
        .and_then(|ri| ri.timeline_singleton_endpoints.take()
            .map(|(receiver, request_sender)| {
                (ri.timeline_update_sender.clone(), receiver, request_sender)
            })
        )
}


const DEFAULT_HOMESERVER: &str = "matrix.org";

fn username_to_full_user_id(
    username: &str,
    homeserver: Option<&str>,
) -> Option<OwnedUserId> {
    username
        .try_into()
        .ok()
        .or_else(|| {
            let homeserver_url = homeserver.unwrap_or_else( || DEFAULT_HOMESERVER);
            let user_id_str = if username.starts_with("@") {
                format!("{}:{}", username, homeserver_url)
            } else {
                format!("@{}:{}", username, homeserver_url)
            };
            user_id_str.as_str().try_into().ok()
        })
}

async fn async_main_loop(
    mut login_receiver: Receiver<LoginRequest>,
) -> Result<()> {
    tracing_subscriber::fmt::init();

    let most_recent_user_id = persistent_state::most_recent_user_id();
    log!("Most recent user ID: {most_recent_user_id:?}");
    let cli_parse_result = Cli::try_parse();
    let cli_has_valid_username_password = cli_parse_result.as_ref()
        .is_ok_and(|cli| !cli.username.is_empty() && !cli.password.is_empty());
    log!("CLI parsing succeeded? {}. CLI has valid UN+PW? {}",
        cli_parse_result.as_ref().is_ok(),
        cli_has_valid_username_password,
    );
    let wait_for_login = !cli_has_valid_username_password && (
        most_recent_user_id.is_none()
            || std::env::args().any(|arg| arg == "--login-screen" || arg == "--force-login")
    );
    log!("Waiting for login? {}", wait_for_login);

    let new_login_opt = if !wait_for_login {
        let specified_username = cli_parse_result.as_ref().ok().and_then(|cli|
            username_to_full_user_id(
                &cli.username,
                cli.homeserver.as_deref(),
            )
        );
        log!("Trying to restore session for user: {:?}",
            specified_username.as_ref().or(most_recent_user_id.as_ref())
        );
        if let Some(session) = persistent_state::restore_session(specified_username).await.ok() {
            Some(session)
        } else {
            let status_err = "Failed to restore previous user session. Please login again.";
            log!("{status_err}");
            Cx::post_action(LoginAction::Status(status_err.to_string()));

            if let Ok(cli) = &cli_parse_result {
                let status_str = format!("Attempting auto-login from CLI arguments as user '{}'...", cli.username);
                log!("{status_str}");
                Cx::post_action(LoginAction::Status(status_str));
                let mut login_types: Vec<LoginType> = Vec::new();
                let homeserver_url = cli.homeserver.as_deref().unwrap_or(DEFAULT_HOMESERVER);
                if let Err(e) = populate_login_types(homeserver_url, &mut login_types).await {
                    error!("Populating Login types failed: {e:?}");
                    Cx::post_action(LoginAction::LoginFailure(format!("Populating Login types failed {homeserver_url} {e:?}")));
                }
                match login(cli, LoginRequest::LoginByCli, &login_types).await {
                    Ok(new_login) => Some(new_login),
                    Err(e) => {
                        error!("CLI-based login failed: {e:?}");
                        Cx::post_action(LoginAction::LoginFailure(format!("Login failed: {e:?}")));
                        enqueue_rooms_list_update(RoomsListUpdate::Status {
                            status: format!("Login failed: {e:?}"),
                        });
                        None
                    }
                }
            } else {
                None
            }
        }
    } else {
        None
    };
    let cli: Cli = cli_parse_result.unwrap_or(Cli::default());
    let (client, _sync_token) = match new_login_opt {
        Some(new_login) => new_login,
        None => {
            let homeserver_url = cli.homeserver.as_deref()
                .unwrap_or_else(|| DEFAULT_HOMESERVER);
            let mut login_types = Vec::new();
            // Display the available Identity providers by fetching the login types
            if let Err(e) = populate_login_types(homeserver_url, &mut login_types).await {
                error!("Populating Login types failed for {homeserver_url}: {e:?}");
                Cx::post_action(LoginAction::LoginFailure(format!("Populating Login types failed for {homeserver_url} {e:?}")));
            }
            loop {
                log!("Waiting for login request...");
                match login_receiver.recv().await {
                    Some(login_request) => {
                        if let LoginRequest::HomeserverLoginTypesQuery(homeserver_url) = login_request {
                            if let Err(e) = populate_login_types(&homeserver_url, &mut login_types).await {
                                error!("Populating Login types failed: {e:?}");
                                Cx::post_action(LoginAction::LoginFailure(format!("Populating Login types failed {homeserver_url} {e:?}")));
                            }
                            continue
                        }
                        match login(&cli, login_request, &login_types).await {
                            Ok((client, sync_token)) => {
                                break (client, sync_token);
                            }
                            Err(e) => {
                                error!("Login failed: {e:?}");
                                Cx::post_action(LoginAction::LoginFailure(format!("Login failed: {e:?}")));
                                enqueue_rooms_list_update(RoomsListUpdate::Status {
                                    status: format!("Login failed: {e:?}"),
                                });
                            }
                        }
                    },
                    None => {
                        error!("BUG: login_receiver hung up unexpectedly");
                        return Err(anyhow::anyhow!("BUG: login_receiver hung up unexpectedly"));
                    }
                }
            }
        }
    };

    Cx::post_action(LoginAction::LoginSuccess);

    enqueue_rooms_list_update(RoomsListUpdate::Status {
        status: format!("Logged in as {}. Loading rooms...", client.user_id().unwrap()),
    });

    CLIENT.set(client.clone()).expect("BUG: CLIENT already set!");

    add_verification_event_handlers_and_sync_client(client.clone());

    // Listen for updates to the ignored user list.
    handle_ignore_user_list_subscriber(client.clone());

    let sync_service = SyncService::builder(client.clone())
        .build()
        .await?;
    handle_sync_service_state_subscriber(sync_service.state());
    sync_service.start().await;
    let room_list_service = sync_service.room_list_service();
    SYNC_SERVICE.set(sync_service).unwrap_or_else(|_| panic!("BUG: SYNC_SERVICE already set!"));

    let all_rooms_list = room_list_service.all_rooms().await?;
    handle_room_list_service_loading_state(all_rooms_list.loading_state());

    let (room_diff_stream, room_list_dynamic_entries_controller) =
        // TODO: paginate room list to avoid loading all rooms at once
        all_rooms_list.entries_with_dynamic_adapters(usize::MAX);

    room_list_dynamic_entries_controller.set_filter(
        Box::new(|_room| true),
    );

    const LOG_ROOM_LIST_DIFFS: bool = false;

    let mut all_known_rooms = Vector::new();
    pin_mut!(room_diff_stream);
    while let Some(batch) = room_diff_stream.next().await {
        let mut peekable_diffs = batch.into_iter().peekable();
        while let Some(diff) = peekable_diffs.next() {
            match diff {
                VectorDiff::Append { values: new_rooms } => {
                    let _num_new_rooms = new_rooms.len();
                    if LOG_ROOM_LIST_DIFFS { log!("room_list: diff Append {_num_new_rooms}"); }
                    for new_room in &new_rooms {
                        add_new_room(&new_room).await?;
                    }
                    all_known_rooms.append(new_rooms);
                }
                VectorDiff::Clear => {
                    if LOG_ROOM_LIST_DIFFS { log!("room_list: diff Clear"); }
                    all_known_rooms.clear();
                    ALL_ROOM_INFO.lock().unwrap().clear();
                    enqueue_rooms_list_update(RoomsListUpdate::ClearRooms);
                }
                VectorDiff::PushFront { value: new_room } => {
                    if LOG_ROOM_LIST_DIFFS { log!("room_list: diff PushFront"); }
                    add_new_room(&new_room).await?;
                    all_known_rooms.push_front(new_room);
                }
                VectorDiff::PushBack { value: new_room } => {
                    if LOG_ROOM_LIST_DIFFS { log!("room_list: diff PushBack"); }
                    add_new_room(&new_room).await?;
                    all_known_rooms.push_back(new_room);
                }
                VectorDiff::PopFront => {
                    if LOG_ROOM_LIST_DIFFS { log!("room_list: diff PopFront"); }
                    if let Some(room) = all_known_rooms.pop_front() {
                        if LOG_ROOM_LIST_DIFFS { log!("PopFront: removing {}", room.room_id()); }
                        remove_room(&room);
                    }
                }
                VectorDiff::PopBack => {
                    if LOG_ROOM_LIST_DIFFS { log!("room_list: diff PopBack"); }
                    if let Some(room) = all_known_rooms.pop_back() {
                        if LOG_ROOM_LIST_DIFFS { log!("PopBack: removing {}", room.room_id()); }
                        remove_room(&room);
                    }
                }
                VectorDiff::Insert { index, value: new_room } => {
                    if LOG_ROOM_LIST_DIFFS { log!("room_list: diff Insert at {index}"); }
                    add_new_room(&new_room).await?;
                    all_known_rooms.insert(index, new_room);
                }
                VectorDiff::Set { index, value: changed_room } => {
                    if LOG_ROOM_LIST_DIFFS { log!("room_list: diff Set at {index}"); }
                    let old_room = all_known_rooms.get(index).expect("BUG: Set index out of bounds");
                    update_room(old_room, &changed_room).await?;
                    all_known_rooms.set(index, changed_room);
                }
                VectorDiff::Remove { index: remove_index } => {
                    if LOG_ROOM_LIST_DIFFS { log!("room_list: diff Remove at {remove_index}"); }
                    if remove_index < all_known_rooms.len() {
                        let room = all_known_rooms.remove(remove_index);
                        // Try to optimize a common operation, in which a `Remove` diff
                        // is immediately followed by an `Insert` diff for the same room,
                        // which happens frequently in order to "sort" the room list
                        // by changing its positional order.
                        // We treat this as a simple `Set` operation (`update_room()`),
                        // which is way more efficient.
                        let mut next_diff_was_handled = false;
                        match peekable_diffs.peek() {
                            Some(VectorDiff::Insert { index: insert_index, value: new_room }) => {
                                if room.room_id() == new_room.room_id() {
                                    if LOG_ROOM_LIST_DIFFS {
                                        log!("Optimizing Remove({remove_index}) + Insert({insert_index}) into Set (update) for room {}", room.room_id());
                                    }
                                    update_room(&room, new_room).await?;
                                    all_known_rooms.insert(*insert_index, new_room.clone());
                                    next_diff_was_handled = true;
                                }
                            }
                            _ => {}
                        }
                        if next_diff_was_handled {
                            peekable_diffs.next(); // consume the next diff
                        } else {
                            warning!("UNTESTED SCENARIO: room_list: diff Remove({remove_index}) was NOT followed by an Insert. Removed room: {}", room.room_id());
                            remove_room(&room);
                        }
                    } else {
                        error!("BUG: room_list: diff Remove index {remove_index} out of bounds, len {}", all_known_rooms.len());
                    }
                }
                VectorDiff::Truncate { length } => {
                    if LOG_ROOM_LIST_DIFFS { log!("room_list: diff Truncate to {length}"); }
                    // Iterate manually so we can know which rooms are being removed.
                    while all_known_rooms.len() > length {
                        if let Some(room) = all_known_rooms.pop_back() {
                            remove_room(&room);
                        }
                    }
                    all_known_rooms.truncate(length); // sanity check
                }
                VectorDiff::Reset { values: new_rooms } => {
                    // We implement this by clearing all rooms and then adding back the new values.
                    if LOG_ROOM_LIST_DIFFS { log!("room_list: diff Reset, old length {}, new length {}", all_known_rooms.len(), new_rooms.len()); }
                    // Iterate manually so we can know which rooms are being removed.
                    while let Some(room) = all_known_rooms.pop_back() {
                        remove_room(&room);
                    }
                    // ALL_ROOM_INFO should already be empty due to successive calls to `remove_room()`,
                    // so this is just a sanity check.
                    ALL_ROOM_INFO.lock().unwrap().clear();
                    enqueue_rooms_list_update(RoomsListUpdate::ClearRooms);
                    for room in &new_rooms {
                        add_new_room(&room).await?;
                    }
                    all_known_rooms = new_rooms;
                }
            }
        }
    }

    bail!("room list service sync loop ended unexpectedly")
}


/// Invoked when the room list service has received an update that changes an existing room.
async fn update_room(
    old_room: &room_list_service::Room,
    new_room: &room_list_service::Room,
) -> Result<()> {
    let new_room_id = new_room.room_id().to_owned();
    let mut room_avatar_changed = false;
    if old_room.room_id() == &new_room_id {
        if let Some(new_latest_event) = new_room.latest_event().await {
            if let Some(old_latest_event) = old_room.latest_event().await {
                if new_latest_event.timestamp() > old_latest_event.timestamp() {
                    log!("Updating latest event for room {}", new_room_id);
                    room_avatar_changed = update_latest_event(new_room_id.clone(), &new_latest_event);
                }
            }
        }

        if room_avatar_changed || (old_room.avatar_url() != new_room.avatar_url()) {
            log!("Updating avatar for room {}", new_room_id);
            spawn_fetch_room_avatar(new_room.inner_room().clone());
        }

        if let Ok(new_room_name) = new_room.compute_display_name().await {
            let new_room_name = new_room_name.to_string();
            if old_room.cached_display_name().as_ref() != Some(&new_room_name) {
                log!("Updating room name for room {} to {}", new_room_id, new_room_name);
                enqueue_rooms_list_update(RoomsListUpdate::UpdateRoomName {
                    room_id: new_room_id.clone(),
                    new_room_name,
                });
            }
        }

        if let Ok(new_tags) = new_room.tags().await {
            enqueue_rooms_list_update(RoomsListUpdate::Tags {
                room_id: new_room_id.clone(),
                new_tags,
            });
        }
        Ok(())
    }
    else {
        warning!("UNTESTED SCENARIO: update_room(): removing old room {}, replacing with new room {}",
            old_room.room_id(), new_room_id,
        );
        remove_room(old_room);
        add_new_room(new_room).await
    }
}


/// Invoked when the room list service has received an update to remove an existing room.
fn remove_room(room: &room_list_service::Room) {
    ALL_ROOM_INFO.lock().unwrap().remove(room.room_id());
    enqueue_rooms_list_update(
        RoomsListUpdate::RemoveRoom(room.room_id().to_owned())
    );
}


/// Invoked when the room list service has received an update with a brand new room.
async fn add_new_room(room: &room_list_service::Room) -> Result<()> {
    let room_id = room.room_id().to_owned();

    // NOTE: the call to `sync_up()` never returns, so I'm not sure how to force a room to fully sync.
    //       I suspect that's the problem -- we can't get the room's tombstone event content because
    //       the room isn't fully synced yet. But I don't know how to force it to fully sync.
    //
    // if !room.is_state_fully_synced() {
    //     log!("Room {room_id} is not fully synced yet; waiting for sync_up...");
    //     room.sync_up().await;
    //     log!("Room {room_id} is now fully synced? {}", room.is_state_fully_synced());
    // }


    // Do not add tombstoned rooms to the rooms list; they require special handling.
    if let Some(tombstoned_info) = room.tombstone() {
        log!("Room {room_id} has been tombstoned: {tombstoned_info:#?}");
        // Since we don't know the order in which we'll learn about new rooms,
        // we need to first check to see if the replacement for this tombstoned room
        // refers to an already-known room as its replacement.
        // If so, we can immediately update the replacement room's room info
        // to indicate that it replaces this tombstoned room.
        let replacement_room_id = tombstoned_info.replacement_room;
        if let Some(room_info) = ALL_ROOM_INFO.lock().unwrap().get_mut(&replacement_room_id) {
            room_info.replaces_tombstoned_room = Some(replacement_room_id.clone());
        }
        // But if we don't know about the replacement room yet, we need to save this tombstoned room
        // in a separate list so that the replacement room we will discover in the future
        // can know which old tombstoned room it replaces (see the bottom of this function).
        else {
            TOMBSTONED_ROOMS.lock().unwrap().insert(replacement_room_id, room_id.clone());
        }
        return Ok(());
    }

    let timeline = if let Some(tl_arc) = room.timeline() {
        tl_arc
    } else {
        let builder = room.default_room_timeline_builder().await?
            .track_read_marker_and_receipts();
        room.init_timeline_with_builder(builder).await?;
        room.timeline().ok_or_else(|| anyhow::anyhow!("BUG: room timeline not found for room {room_id}"))?
    };
    let latest_event = timeline.latest_event().await;
    let (timeline_update_sender, timeline_update_receiver) = crossbeam_channel::unbounded();

    let room_name = room.compute_display_name().await
        .map(|n| n.to_string())
        .ok();

    let (request_sender, request_receiver) = watch::channel(Vec::new());
    let timeline_subscriber_handler_task = Handle::current().spawn(timeline_subscriber_handler(
        room.inner_room().clone(),
        timeline.clone(),
        timeline_update_sender.clone(),
        request_receiver,
    ));

    let latest = latest_event.as_ref().map(
        |ev| get_latest_event_details(ev, &room_id)
    );

    rooms_list::enqueue_rooms_list_update(RoomsListUpdate::AddRoom(RoomsListEntry {
        room_id: room_id.clone(),
        latest,
        tags: room.tags().await.ok().flatten(),
        // start with a basic text avatar; the avatar image will be fetched asynchronously below.
        avatar: avatar_from_room_name(room_name.as_deref().unwrap_or_default()),
        room_name,
        has_been_paginated: false,
        is_selected: false,
    }));

    spawn_fetch_room_avatar(room.inner_room().clone());

    let tombstoned_room_replaced_by_this_room = TOMBSTONED_ROOMS.lock()
        .unwrap()
        .remove(&room_id);

    log!("Adding new room {room_id} to ALL_ROOM_INFO. Replaces tombstoned room: {tombstoned_room_replaced_by_this_room:?}");
    ALL_ROOM_INFO.lock().unwrap().insert(
        room_id.clone(),
        RoomInfo {
            room_id,
            timeline,
            timeline_singleton_endpoints: Some((timeline_update_receiver, request_sender)),
            timeline_update_sender,
            timeline_subscriber_handler_task,
            typing_notice_subscriber: None,
            replaces_tombstoned_room: tombstoned_room_replaced_by_this_room,
        },
    );
    Ok(())
}

#[allow(unused)]
async fn current_ignore_user_list(client: &Client) -> Option<BTreeSet<OwnedUserId>> {
    use matrix_sdk::ruma::events::ignored_user_list::IgnoredUserListEventContent;
    let ignored_users = client.account()
        .account_data::<IgnoredUserListEventContent>()
        .await
        .ok()??
        .deserialize()
        .ok()?
        .ignored_users
        .into_keys()
        .collect();

    Some(ignored_users)
}

fn handle_ignore_user_list_subscriber(client: Client) {
    let mut subscriber = client.subscribe_to_ignore_user_list_changes();
    log!("Initial ignored-user list is: {:?}", subscriber.get());
    Handle::current().spawn(async move {
        let mut first_update = true;
        while let Some(ignore_list) = subscriber.next().await {
            log!("Received an updated ignored-user list: {ignore_list:?}");
            let ignored_users_new = ignore_list
                .into_iter()
                .filter_map(|u| OwnedUserId::try_from(u).ok())
                .collect::<BTreeSet<_>>();

            // TODO: when we support persistent state, don't forget to update `IGNORED_USERS` upon app boot.
            let mut ignored_users_old = IGNORED_USERS.lock().unwrap();
            let has_changed = *ignored_users_old != ignored_users_new;
            *ignored_users_old = ignored_users_new;

            if has_changed && !first_update {
                // After successfully (un)ignoring a user, all timelines are fully cleared by the Matrix SDK.
                // Therefore, we need to re-fetch all timelines for all rooms,
                // and currently the only way to actually accomplish this is via pagination.
                // See: <https://github.com/matrix-org/matrix-rust-sdk/issues/1703#issuecomment-2250297923>
                for joined_room in client.joined_rooms() {
                    submit_async_request(MatrixRequest::PaginateRoomTimeline {
                        room_id: joined_room.room_id().to_owned(),
                        num_events: 50,
                        direction: PaginationDirection::Backwards,
                    });
                }
            }

            first_update = false;
        }
    });
}


fn handle_sync_service_state_subscriber(mut subscriber: Subscriber<sync_service::State>) {
    log!("Initial sync service state is {:?}", subscriber.get());
    Handle::current().spawn(async move {
        while let Some(state) = subscriber.next().await {
            log!("Received a sync service state update: {state:?}");
            if state == sync_service::State::Error {
                log!("Restarting sync service due to error.");
                if let Some(ss) = SYNC_SERVICE.get() {
                    ss.start().await;
                }
            }
        }
    });
}


fn handle_room_list_service_loading_state(mut loading_state: Subscriber<RoomListLoadingState>) {
    log!("Initial room list loading state is {:?}", loading_state.get());
    Handle::current().spawn(async move {
        while let Some(state) = loading_state.next().await {
            log!("Received a room list loading state update: {state:?}");
            match state {
                RoomListLoadingState::NotLoaded => {
                    enqueue_rooms_list_update(RoomsListUpdate::NotLoaded);
                }
                RoomListLoadingState::Loaded { maximum_number_of_rooms } => {
                    enqueue_rooms_list_update(RoomsListUpdate::LoadedRooms { max_rooms: maximum_number_of_rooms });
                }
            }
        }
    });
}

/// Returns the timestamp and text preview of the given `latest_event` timeline item.
///
/// If the sender profile of the event is not yet available, this function will
/// generate a preview using the sender's user ID instead of their display name,
/// and will submit a background async request to fetch the details for this event.
fn get_latest_event_details(
    latest_event: &EventTimelineItem,
    room_id: &OwnedRoomId,
) -> (MilliSecondsSinceUnixEpoch, String) {
    let sender_username = match latest_event.sender_profile() {
        TimelineDetails::Ready(profile) => profile.display_name.as_deref(),
        TimelineDetails::Unavailable => {
            if let Some(event_id) = latest_event.event_id() {
                submit_async_request(MatrixRequest::FetchDetailsForEvent {
                    room_id: room_id.clone(),
                    event_id: event_id.to_owned(),
                });
            }
            None
        }
        _ => None,
    }
    .unwrap_or_else(|| latest_event.sender().as_str());
    (
        latest_event.timestamp(),
        text_preview_of_timeline_item(latest_event.content(), sender_username)
            .format_with(sender_username),
    )
}


/// A request to search backwards for a specific event in a room's timeline.
pub struct BackwardsPaginateUntilEventRequest {
    pub room_id: OwnedRoomId,
    pub target_event_id: OwnedEventId,
    /// The index in the timeline where a backwards search should begin.
    pub starting_index: usize,
    /// The number of items in the timeline at the time of the request,
    /// which is used to detect if the timeline has changed since the request was made,
    /// meaning that the `starting_index` can no longer be relied upon.
    pub current_tl_len: usize,
}

const LOG_TIMELINE_DIFFS: bool = false;

/// A per-room async task that listens for timeline updates and sends them to the UI thread.
///
/// One instance of this async task is spawned for each room the client knows about.
async fn timeline_subscriber_handler(
    room: Room,
    timeline: Arc<Timeline>,
    timeline_update_sender: crossbeam_channel::Sender<TimelineUpdate>,
    mut request_receiver: watch::Receiver<Vec<BackwardsPaginateUntilEventRequest>>,
) {

    /// An inner function that searches the given new timeline items for a target event.
    ///
    /// If the target event is found, it is removed from the `target_event_id_opt` and returned,
    /// along with the index/position of that event in the given iterator of new items.
    fn find_target_event<'a>(
        target_event_id_opt: &mut Option<OwnedEventId>,
        mut new_items_iter: impl Iterator<Item = &'a Arc<TimelineItem>>,
    ) -> Option<(usize, OwnedEventId)> {
        let found_index = target_event_id_opt
            .as_ref()
            .and_then(|target_event_id| new_items_iter
                .position(|new_item| new_item
                    .as_event()
                    .is_some_and(|new_ev| new_ev.event_id() == Some(target_event_id))
                )
            );

        if let Some(index) = found_index {
            target_event_id_opt.take().map(|ev| (index, ev))
        } else {
            None
        }
    }


    let room_id = room.room_id().to_owned();
    log!("Starting timeline subscriber for room {room_id}...");
    let (mut timeline_items, mut subscriber) = timeline.subscribe_batched().await;
    log!("Received initial timeline update of {} items for room {room_id}.", timeline_items.len());

    timeline_update_sender.send(TimelineUpdate::FirstUpdate {
        initial_items: timeline_items.clone(),
    }).unwrap_or_else(
        |_e| panic!("Error: timeline update sender couldn't send first update ({} items) to room {room_id}!", timeline_items.len())
    );

    let mut latest_event = timeline.latest_event().await;

    // the event ID to search for while loading previous items into the timeline.
    let mut target_event_id = None;
    // the timeline index and event ID of the target event, if it has been found.
    let mut found_target_event_id: Option<(usize, OwnedEventId)> = None;

    loop { tokio::select! {
        // we must check for new requests before handling new timeline updates.
        biased;

        // Handle updates to the current backwards pagination requests.
        Ok(()) = request_receiver.changed() => {
            let prev_target_event_id = target_event_id.clone();
            let new_request_details = request_receiver
                .borrow_and_update()
                .iter()
                .find_map(|req| req.room_id
                    .eq(&room_id)
                    .then(|| (req.target_event_id.clone(), req.starting_index, req.current_tl_len))
                );

            target_event_id = new_request_details.as_ref().map(|(ev, ..)| ev.clone());

            // If we received a new request, start searching backwards for the target event.
            if let Some((new_target_event_id, starting_index, current_tl_len)) = new_request_details {
                if prev_target_event_id.as_ref() != Some(&new_target_event_id) {
                    let starting_index = if current_tl_len == timeline_items.len() {
                        starting_index
                    } else {
                        // The timeline has changed since the request was made, so we can't rely on the `starting_index`.
                        // Instead, we have no choice but to start from the end of the timeline.
                        timeline_items.len()
                    };
                    // log!("Received new request to search for event {new_target_event_id} in room {room_id} starting from index {starting_index} (tl len {}).", timeline_items.len());
                    // Search backwards for the target event in the timeline, starting from the given index.
                    if let Some(target_event_tl_index) = timeline_items
                        .focus()
                        .narrow(..starting_index)
                        .into_iter()
                        .rev()
                        .position(|i| i.as_event()
                            .and_then(|e| e.event_id())
                            .is_some_and(|ev_id| ev_id == &new_target_event_id)
                        )
                        .map(|i| starting_index.saturating_sub(i).saturating_sub(1))
                    {
                        // log!("Found existing target event {new_target_event_id} in room {room_id} at index {target_event_tl_index}.");

                        // Nice! We found the target event in the current timeline items,
                        // so there's no need to actually proceed with backwards pagination;
                        // thus, we can clear the locally-tracked target event ID.
                        target_event_id = None;
                        found_target_event_id = None;
                        timeline_update_sender.send(
                            TimelineUpdate::TargetEventFound {
                                target_event_id: new_target_event_id.clone(),
                                index: target_event_tl_index,
                            }
                        ).unwrap_or_else(
                            |_e| panic!("Error: timeline update sender couldn't send TargetEventFound({new_target_event_id}, {target_event_tl_index}) to room {room_id}!")
                        );
                        // Send a Makepad-level signal to update this room's timeline UI view.
                        SignalToUI::set_ui_signal();
                    }
                    else {
                        // log!("Target event not in timeline. Starting backwards pagination in room {room_id} to find target event {new_target_event_id} starting from index {starting_index}.");

                        // If we didn't find the target event in the current timeline items,
                        // we need to start loading previous items into the timeline.
                        submit_async_request(MatrixRequest::PaginateRoomTimeline {
                            room_id: room_id.clone(),
                            num_events: 50,
                            direction: PaginationDirection::Backwards,
                        });
                    }
                }
            }
        }

        // Handle updates to the actual timeline content.
        batch_opt = subscriber.next() => {
            if let Some(batch) = batch_opt {
                let mut num_updates = 0;
                // For now we always requery the latest event, but this can be better optimized.
                let mut reobtain_latest_event = true;
                let mut index_of_first_change = usize::MAX;
                let mut index_of_last_change = usize::MIN;
                // whether to clear the entire cache of drawn items
                let mut clear_cache = false;
                // whether the changes include items being appended to the end of the timeline
                let mut is_append = false;
                for diff in batch {
                    num_updates += 1;
                    match diff {
                        VectorDiff::Append { values } => {
                            let _values_len = values.len();
                            index_of_first_change = min(index_of_first_change, timeline_items.len());
                            timeline_items.extend(values);
                            index_of_last_change = max(index_of_last_change, timeline_items.len());
                            if LOG_TIMELINE_DIFFS { log!("timeline_subscriber: room {room_id} diff Append {_values_len}. Changes: {index_of_first_change}..{index_of_last_change}"); }
                            reobtain_latest_event = true;
                            is_append = true;
                        }
                        VectorDiff::Clear => {
                            if LOG_TIMELINE_DIFFS { log!("timeline_subscriber: room {room_id} diff Clear"); }
                            clear_cache = true;
                            timeline_items.clear();
                            reobtain_latest_event = true;
                        }
                        VectorDiff::PushFront { value } => {
                            if LOG_TIMELINE_DIFFS { log!("timeline_subscriber: room {room_id} diff PushFront"); }
                            if let Some((index, _ev)) = found_target_event_id.as_mut() {
                                *index += 1; // account for this new `value` being prepended.
                            } else {
                                found_target_event_id = find_target_event(&mut target_event_id, std::iter::once(&value));
                            }
                            
                            clear_cache = true;
                            timeline_items.push_front(value);
                            reobtain_latest_event |= latest_event.is_none();
                        }
                        VectorDiff::PushBack { value } => {
                            index_of_first_change = min(index_of_first_change, timeline_items.len());
                            timeline_items.push_back(value);
                            index_of_last_change = max(index_of_last_change, timeline_items.len());
                            if LOG_TIMELINE_DIFFS { log!("timeline_subscriber: room {room_id} diff PushBack. Changes: {index_of_first_change}..{index_of_last_change}"); }
                            reobtain_latest_event = true;
                            is_append = true;
                        }
                        VectorDiff::PopFront => {
                            if LOG_TIMELINE_DIFFS { log!("timeline_subscriber: room {room_id} diff PopFront"); }
                            clear_cache = true;
                            timeline_items.pop_front();
                            if let Some((i, _ev)) = found_target_event_id.as_mut() {
                                *i = i.saturating_sub(1); // account for the first item being removed.
                            }
                            // This doesn't affect whether we should reobtain the latest event.
                        }
                        VectorDiff::PopBack => {
                            timeline_items.pop_back();
                            index_of_first_change = min(index_of_first_change, timeline_items.len());
                            index_of_last_change = usize::MAX;
                            if LOG_TIMELINE_DIFFS { log!("timeline_subscriber: room {room_id} diff PopBack. Changes: {index_of_first_change}..{index_of_last_change}"); }
                            reobtain_latest_event = true;
                        }
                        VectorDiff::Insert { index, value } => {
                            if index == 0 {
                                clear_cache = true;
                            } else {
                                index_of_first_change = min(index_of_first_change, index);
                                index_of_last_change = usize::MAX;
                            }
                            if index >= timeline_items.len() {
                                is_append = true;
                            }

                            if let Some((i, _ev)) = found_target_event_id.as_mut() {
                                // account for this new `value` being inserted before the previously-found target event's index.
                                if index <= *i {
                                    *i += 1;
                                }
                            } else {
                                found_target_event_id = find_target_event(&mut target_event_id, std::iter::once(&value))
                                    .map(|(i, ev)| (i + index, ev));
                            }

                            timeline_items.insert(index, value);
                            if LOG_TIMELINE_DIFFS { log!("timeline_subscriber: room {room_id} diff Insert at {index}. Changes: {index_of_first_change}..{index_of_last_change}"); }
                            reobtain_latest_event = true;
                        }
                        VectorDiff::Set { index, value } => {
                            index_of_first_change = min(index_of_first_change, index);
                            index_of_last_change  = max(index_of_last_change, index.saturating_add(1));
                            timeline_items.set(index, value);
                            if LOG_TIMELINE_DIFFS { log!("timeline_subscriber: room {room_id} diff Set at {index}. Changes: {index_of_first_change}..{index_of_last_change}"); }
                            reobtain_latest_event = true;
                        }
                        VectorDiff::Remove { index } => {
                            if index == 0 {
                                clear_cache = true;
                            } else {
                                index_of_first_change = min(index_of_first_change, index.saturating_sub(1));
                                index_of_last_change = usize::MAX;
                            }
                            if let Some((i, _ev)) = found_target_event_id.as_mut() {
                                // account for an item being removed before the previously-found target event's index.
                                if index <= *i {
                                    *i = i.saturating_sub(1);
                                }
                            } 
                            timeline_items.remove(index);
                            if LOG_TIMELINE_DIFFS { log!("timeline_subscriber: room {room_id} diff Remove at {index}. Changes: {index_of_first_change}..{index_of_last_change}"); }
                            reobtain_latest_event = true;
                        }
                        VectorDiff::Truncate { length } => {
                            if length == 0 {
                                clear_cache = true;
                            } else {
                                index_of_first_change = min(index_of_first_change, length.saturating_sub(1));
                                index_of_last_change = usize::MAX;
                            }
                            timeline_items.truncate(length);
                            if LOG_TIMELINE_DIFFS { log!("timeline_subscriber: room {room_id} diff Truncate to length {length}. Changes: {index_of_first_change}..{index_of_last_change}"); }
                            reobtain_latest_event = true;
                        }
                        VectorDiff::Reset { values } => {
                            if LOG_TIMELINE_DIFFS { log!("timeline_subscriber: room {room_id} diff Reset, new length {}", values.len()); }
                            clear_cache = true; // we must assume all items have changed.
                            timeline_items = values;
                            reobtain_latest_event = true;
                        }
                    }
                }
        
                if num_updates > 0 {
                    let new_latest_event = if reobtain_latest_event {
                        timeline.latest_event().await
                    } else {
                        None
                    };
        
                    let changed_indices = index_of_first_change..index_of_last_change;
        
                    if LOG_TIMELINE_DIFFS {
                        log!("timeline_subscriber: applied {num_updates} updates for room {room_id}, timeline now has {} items. is_append? {is_append}, clear_cache? {clear_cache}. Changes: {changed_indices:?}.", timeline_items.len());
                    }
                    timeline_update_sender.send(TimelineUpdate::NewItems {
                        new_items: timeline_items.clone(),
                        changed_indices,
                        clear_cache,
                        is_append,
                    }).expect("Error: timeline update sender couldn't send update with new items!");

                    // We must send this update *after* the actual NewItems update,
                    // otherwise the UI thread (RoomScreen) won't be able to correctly locate the target event.
                    if let Some((index, found_event_id)) = found_target_event_id.take() {
                        target_event_id = None;
                        timeline_update_sender.send(
                            TimelineUpdate::TargetEventFound {
                                target_event_id: found_event_id.clone(),
                                index,
                            }
                        ).unwrap_or_else(
                            |_e| panic!("Error: timeline update sender couldn't send TargetEventFound({found_event_id}, {index}) to room {room_id}!")
                        );
                    }

                    // Send a Makepad-level signal to update this room's timeline UI view.
                    SignalToUI::set_ui_signal();
                
                    // Update the latest event for this room.
                    if let Some(new_latest) = new_latest_event {
                        if latest_event.as_ref().map_or(true, |ev| ev.timestamp() < new_latest.timestamp()) {
                            let room_avatar_changed = update_latest_event(room_id.clone(), &new_latest);
                            latest_event = Some(new_latest);
                            if room_avatar_changed {
                                spawn_fetch_room_avatar(room.clone());
                            }
                        }
                    }
                }
            } else {
                break;
            }

        }

        else => {
            break;
        }
    } }

    error!("Error: unexpectedly ended timeline subscriber for room {room_id}.");
}


/// Updates the latest event for the given room.
///
/// This function handles room name changes and checks for (but does not direclty handle)
/// room avatar changes.
///
/// Returns `true` if this latest event indicates that the room's avatar has changed
/// and should also be updated.
fn update_latest_event(
    room_id: OwnedRoomId,
    event_tl_item: &EventTimelineItem,
) -> bool {
    let mut room_avatar_changed = false;

    let (timestamp, latest_message_text) = get_latest_event_details(event_tl_item, &room_id);

    // Check for relevant state events: a changed room name or avatar.
    match event_tl_item.content() {
        TimelineItemContent::OtherState(other) => match other.content() {
            AnyOtherFullStateEventContent::RoomName(FullStateEventContent::Original { content, .. }) => {
                rooms_list::enqueue_rooms_list_update(RoomsListUpdate::UpdateRoomName {
                    room_id: room_id.clone(),
                    new_room_name: content.name.clone(),
                });
            }
            AnyOtherFullStateEventContent::RoomAvatar(_avatar_event) => {
                room_avatar_changed = true;
            }
            _ => { }
        }
        _ => { }
    }
    enqueue_rooms_list_update(RoomsListUpdate::UpdateLatestEvent {
        room_id,
        timestamp,
        latest_message_text,
    });
    room_avatar_changed
}


/// Spawn a new async task to fetch the room's new avatar.
fn spawn_fetch_room_avatar(room: Room) {
    let room_id = room.room_id().to_owned();
    let room_name_str = room.cached_display_name().map(|dn| dn.to_string());
    Handle::current().spawn(async move {
        let avatar = room_avatar(&room, &room_name_str).await;
        rooms_list::enqueue_rooms_list_update(RoomsListUpdate::UpdateRoomAvatar {
            room_id,
            avatar,
        });
    });
}

/// Fetches and returns the avatar image for the given room (if one exists),
/// otherwise returns a text avatar string of the first character of the room name.
async fn room_avatar(room: &Room, room_name: &Option<String>) -> RoomPreviewAvatar {
    match room.avatar(MEDIA_THUMBNAIL_FORMAT.into()).await {
        Ok(Some(avatar)) => RoomPreviewAvatar::Image(avatar),
        _ => avatar_from_room_name(room_name.as_deref().unwrap_or_default()),
    }
}

/// Returns a text avatar string containing the first character of the room name.
fn avatar_from_room_name(room_name: &str) -> RoomPreviewAvatar {
    RoomPreviewAvatar::Text(
        room_name
            .graphemes(true)
            .next()
            .map(ToString::to_string)
            .unwrap_or_default()
    )
}

/// Spawn an async task to login to the given Matrix homeserver using the given SSO identity provider ID.
///
/// This function will post a `LoginAction::SsoPending(true)` to the main thread, and another
/// `LoginAction::SsoPending(false)` once the async task has either successfully logged in or
/// failed to do so.
///
/// If the login attempt is successful, the resulting `Client` and `ClientSession` will be sent
/// to the login screen using the `login_sender`.
async fn spawn_sso_server(
    brand: String,
    homeserver_url: String,
    identity_provider_id: String,
    login_sender: Sender<LoginRequest>,
) {
    Cx::post_action(LoginAction::SsoPending(true));
    Cx::post_action(LoginAction::Status(format!("Opening Browser ...")));
    let mut cli = Cli::default();
    cli.homeserver = (!homeserver_url.is_empty()).then_some(homeserver_url);
    Handle::current().spawn(async move {
        let Ok((client, client_session)) = build_client(&cli, app_data_dir()).await else { 
            Cx::post_action(LoginAction::LoginFailure("Failed to establish client".to_string())); 
            return; 
        }; 
        let mut is_logged_in = false;
        match client
            .matrix_auth()
            .login_sso(|sso_url: String| async move {
                Uri::new(&sso_url).open().map_err(|err| {
                    Error::UnknownError(
                        Box::new(io::Error::new(
                            io::ErrorKind::Other,
                            format!("Unable to open SSO login url. Error: {:?}", err),
                        ))
                        .into(),
                    )
                })
            })
            .identity_provider_id(&identity_provider_id)
            .initial_device_display_name(&format!("robrix-sso-{brand}"))
            .await
            .map(|response| {
                if let Some(client) = get_client() {
                    if client.logged_in() {
                        is_logged_in = true;
                        log!("Already logged in, ignore login with sso");
                    }
                }
                response
            }) {
            Ok(identity_provider_res) => {
                if !is_logged_in {
                    if let Err(e) = login_sender.send(LoginRequest::LoginBySSOSuccess(client, client_session)).await {
                        error!("Error sending login request to login_sender: {e:?}");
                        Cx::post_action(LoginAction::LoginFailure(String::from(
                            "BUG: failed to send login request to async worker thread."
                        )));
                    }
                    enqueue_rooms_list_update(RoomsListUpdate::Status {
                        status: format!(
                            "Logged in as {:?}. Loading rooms...",
                            &identity_provider_res.user_id
                        ),
                    });
                }
            }
            Err(e) => {
                if !is_logged_in {
                    error!("Login by SSO failed: {e:?}");
                    Cx::post_action(LoginAction::LoginFailure(format!("Login by SSO failed {}", e.to_string())));
                }
            }
        }
        Cx::post_action(LoginAction::SsoPending(false));
    });
}<|MERGE_RESOLUTION|>--- conflicted
+++ resolved
@@ -6,23 +6,10 @@
 use imbl::Vector;
 use makepad_widgets::{error, log, warning, Cx, SignalToUI};
 use matrix_sdk::{
-<<<<<<< HEAD
-    config::RequestConfig,
-    event_handler::EventHandlerDropGuard,
-    media::MediaRequest,
-    room::{Receipts, RoomMember},
-    ruma::{
-        api::client::{receipt::create_receipt::v3::ReceiptType, session::get_login_types::v3::LoginType},
-        events::{
-            receipt::ReceiptThread, relation::Annotation, room::{
-                message::{ForwardThread, RoomMessageEventContent},
-                MediaSource,
-=======
     config::RequestConfig, event_handler::EventHandlerDropGuard, media::MediaRequest, room::{Receipts, RoomMember}, ruma::{
         api::client::{receipt::create_receipt::v3::ReceiptType, session::get_login_types::v3::LoginType}, events::{
             receipt::ReceiptThread, room::{
                 message::{ForwardThread, RoomMessageEventContent}, MediaSource
->>>>>>> 7b1b4f6d
             }, FullStateEventContent
         }, MilliSecondsSinceUnixEpoch, OwnedEventId, OwnedMxcUri, OwnedRoomAliasId, OwnedRoomId, OwnedUserId, UserId
     }, sliding_sync::VersionBuilder, Client, Error, Room
